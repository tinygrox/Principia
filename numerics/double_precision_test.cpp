﻿
#include "numerics/double_precision.hpp"

#include <limits>
#include <random>

#include "geometry/frame.hpp"
#include "geometry/named_quantities.hpp"
#include "gmock/gmock.h"
#include "gtest/gtest.h"
#include "serialization/geometry.pb.h"
#include "testing_utilities/almost_equals.hpp"

#define PRINCIPIA_USE_IACA 0
#if PRINCIPIA_USE_IACA
#include "intel/iacaMarks.h"
#endif

namespace principia {
namespace numerics {
namespace internal_double_precision {

using geometry::Displacement;
using geometry::Frame;
using geometry::Position;
using geometry::Point;
using geometry::R3Element;
using quantities::Length;
using quantities::Mass;
using quantities::Momentum;
using quantities::Speed;
using quantities::Sqrt;
using quantities::Tan;
using quantities::si::Kilogram;
using quantities::si::Metre;
using quantities::si::Radian;
using quantities::si::Second;
using testing_utilities::AlmostEquals;
using ::testing::Eq;
using ::testing::Ge;
using ::testing::Ne;

// Let's not try to compare those things.
template<typename T, typename U>
bool ComponentwiseGreaterThanOrEqualOrZero(DoublePrecision<T> const& left,
                                           DoublePrecision<U> const& right) {
  return true;
}

constexpr double ε = std::numeric_limits<double>::epsilon();
constexpr double ε² = ε * ε;
constexpr double ε³ = ε² * ε;
constexpr double ε⁴ = ε³ * ε;

<<<<<<< HEAD
using World = Frame<enum class WorldTag>;
=======
using World = Frame<serialization::Frame::TestTag,
                    serialization::Frame::TEST>;
>>>>>>> 1f600866

class DoublePrecisionTest : public ::testing::Test {};

#if PRINCIPIA_USE_IACA
// A convenient skeleton for analysing code with IACA.
TEST_F(DoublePrecisionTest, DISABLED_IACA) {
  auto iaca = [](DoublePrecision<Displacement<World>> const& x,
                 DoublePrecision<Displacement<World>> const& y) {
    IACA_VC64_START;
    auto const result = x - y;
    IACA_VC64_END;
    return result;
  };
  auto const x = Displacement<World>({1 * Metre, 2 * Metre, 3 * Metre});
  auto const y = Displacement<World>({4 * Metre, 3 * Metre, 2 * Metre});
  CHECK_EQ(iaca(DoublePrecision<Displacement<World>>(x),
                DoublePrecision<Displacement<World>>(y)),
           iaca(DoublePrecision<Displacement<World>>(x),
                DoublePrecision<Displacement<World>>(y)));
}
#endif

TEST_F(DoublePrecisionTest, CompensatedSummationIncrement) {
  Position<World> const initial =
      World::origin + Displacement<World>({1 * Metre, 0 * Metre, 0 * Metre});
  DoublePrecision<Position<World>> accumulator(initial);
  Displacement<World> const δ({ε / 4 * Metre, 0 * Metre, 0 * Metre});
  for (int i = 0; i < 4; ++i) {
    accumulator.Increment(δ);
    if (i < 2) {
      EXPECT_THAT(accumulator.value, Eq(initial));
    }
  }
  EXPECT_THAT((accumulator.value - World::origin).coordinates().x,
              Eq((1 + ε) * Metre));
  EXPECT_THAT(accumulator.error.coordinates().x, Eq(0 * Metre));
}

TEST_F(DoublePrecisionTest, CompensatedSummationDecrement) {
  Position<World> const initial =
      World::origin + Displacement<World>({1 * Metre, 0 * Metre, 0 * Metre});
  DoublePrecision<Position<World>> accumulator(initial);
  Displacement<World> const δ({ε / 4 * Metre, 0 * Metre, 0 * Metre});
  for (int i = 0; i < 4; ++i) {
    accumulator.Decrement(δ);
    if (i < 1) {
      EXPECT_THAT(accumulator.value, Eq(initial));
    }
  }
  EXPECT_THAT((accumulator.value - World::origin).coordinates().x,
              Eq((1 - ε) * Metre));
  EXPECT_THAT(accumulator.error.coordinates().x, Eq(0 * Metre));
}

TEST_F(DoublePrecisionTest, IllConditionedCompensatedSummationIncrement) {
  Length const x = (1 + ε) * Metre;
  Point<Length> const zero;
  for (bool const cancellation : {true, false}) {
    Length const y = cancellation ? ε * x : π * x;
    DoublePrecision<Point<Length>> accumulator;
    accumulator.Increment(+x);
    accumulator.Increment(-y);
    accumulator.Increment(+x);
    accumulator.Increment(-y);
    accumulator.Increment(-x);
    accumulator.Increment(+y);
    accumulator.Increment(-x);
    accumulator.Increment(+y);
    if (cancellation) {
      EXPECT_THAT(accumulator.value - zero, Eq(ε² * Metre));
    } else {
      EXPECT_THAT(accumulator.value - zero, Eq(0 * Metre));
    }
    EXPECT_THAT(accumulator.error, Eq(0 * Metre));
  }
}

TEST_F(DoublePrecisionTest, IllConditionedCompensatedSummationDecrement) {
  Length const x = (1 + ε) * Metre;
  Point<Length> const zero;
  for (bool const cancellation : {true, false}) {
    Length const y = cancellation ? ε * x : π * x;
    DoublePrecision<Point<Length>> accumulator;
    accumulator.Decrement(+x);
    accumulator.Decrement(-y);
    accumulator.Decrement(+x);
    accumulator.Decrement(-y);
    accumulator.Decrement(-x);
    accumulator.Decrement(+y);
    accumulator.Decrement(-x);
    accumulator.Decrement(+y);
    if (cancellation) {
      EXPECT_THAT(accumulator.value - zero, Eq(-ε² * Metre));
    } else {
      EXPECT_THAT(accumulator.value - zero, Eq(0 * Metre));
    }
    EXPECT_THAT(accumulator.error, Eq(0 * Metre));
  }
}

TEST_F(DoublePrecisionTest, LongAdd) {
  Length const x = (1 + ε) * Metre;
  Point<Length> const zero;
  for (bool cancellation : {true, false}) {
    Length const y = cancellation ? ε * x : π * x;
    DoublePrecision<Point<Length>> accumulator;
    accumulator += TwoSum(+x, -y);
    accumulator -= TwoSum(-x, +y);
    accumulator -= TwoSum(+x, -y);
    accumulator += TwoSum(-x, +y);
    EXPECT_THAT(accumulator.value - zero, Eq(0 * Metre));
    EXPECT_THAT(accumulator.error, Eq(0 * Metre));
  }
}

TEST_F(DoublePrecisionTest, LongAddPositions) {
  DoublePrecision<Position<World>> accumulator;
  Displacement<World> const δ_value(
      {1 * Metre, 2 * Metre, 3 * Metre});
  Displacement<World> const δ_error(
      {ε / 4 * Metre, ε / 2 * Metre, ε / 2 * Metre});
  DoublePrecision<Displacement<World>> const δ = TwoSum(δ_error, δ_value);
  EXPECT_THAT(δ.value, Eq(δ_value));
  EXPECT_THAT(δ.error, Eq(δ_error));
  for (int i = 0; i < 4; ++i) {
    accumulator += δ;
  }
  for (int i = 0; i < 3; ++i) {
    accumulator -= DoublePrecision<Displacement<World>>(δ_value);
  }
  DoublePrecision<Displacement<World>> const accumulated_displacement =
      accumulator - DoublePrecision<Position<World>>(World::origin);
  EXPECT_THAT(accumulated_displacement.value,
              Eq(δ_value + Displacement<World>(
                               {ε * Metre, 2 * ε * Metre, 2 * ε * Metre})));
  EXPECT_THAT(accumulated_displacement.error,
              Eq(Displacement<World>({0 * Metre, 0 * Metre, 0 * Metre})));
}

TEST_F(DoublePrecisionTest, DoubleDoubleDouble) {
  using DoubleDouble = DoublePrecision<double>;
  using DoubleDoubleDouble = DoublePrecision<DoubleDouble>;
  auto wider = [](double x) { return DoubleDouble(x); };
  auto widest = [](double x) { return DoubleDoubleDouble(DoubleDouble(x)); };
  DoubleDoubleDouble accumulator;
  accumulator.Increment(wider(1));
  accumulator.Increment(wider(ε / 2));
  DoubleDoubleDouble const δ(wider(ε² / 4));
  EXPECT_THAT(DebugString(accumulator + δ),
              Eq("+1.00000000000000000e+00|+1.11022302462515654e-16|"
                 "+1.23259516440783095e-32|+0.00000000000000000e+00"));
  for (int i = 0; i < 4; ++i) {
    accumulator += δ;
  }
  accumulator -= widest(ε / 2);
  EXPECT_THAT(DebugString(accumulator),
              Eq("+1.00000000000000000e+00|+4.93038065763132378e-32|"
                 "+0.00000000000000000e+00|+0.00000000000000000e+00"));
  DoubleDoubleDouble const long_long_long_float =
      TwoSum(TwoSum(1, ε / 2), TwoSum(ε² / 4, ε³ / 8));
  EXPECT_THAT(DebugString(long_long_long_float),
              Eq("+1.00000000000000000e+00|+1.11022302462515654e-16|"
                 "+1.23259516440783095e-32|+1.36845553156720417e-48"));
  EXPECT_THAT(long_long_long_float + widest(ε⁴ / 16), Eq(long_long_long_float));
  EXPECT_THAT(long_long_long_float + long_long_long_float,
              Eq(TwoSum(Scale(2, long_long_long_float.value),
                        Scale(2, long_long_long_float.error))));
}

TEST_F(DoublePrecisionTest, ComparableTwoSum) {
  DoublePrecision<double> x = TwoSum(π, e);
  int value_exponent;
  int error_exponent;
  std::frexp(x.value, &value_exponent);
  std::frexp(x.error, &error_exponent);
  EXPECT_THAT(value_exponent - error_exponent, Ge(53));
}

// There is a some of replicated code (up to signs) in the differences because
// of typing concerns.  We check consistency of many things with the operator+
// on DoublePrecision<Vector>.
TEST_F(DoublePrecisionTest, Consistencies) {
  using Vector = R3Element<double>;
  using Point = Point<Vector>;
  Point const origin;
  DoublePrecision<Point> const wide_origin{};
  Vector const null_vector{0, 0, 0};
  Vector const v1{π, -e, Sqrt(2)};
  Vector const v2 = 1024 * ε * Vector{(1 + Sqrt(5)) / 2, std::log(2), -Sqrt(π)};
  Vector const v3{std::log(π), Tan(e * Radian), Sqrt(e)};
  Vector const v4 =
      1024 * ε *
      Vector{std::log((1 + Sqrt(5)) / 2), Sqrt(std::log(2)), std::log(Sqrt(2))};
  DoublePrecision<Vector> const wide_v1(v1);
  DoublePrecision<Vector> const w1 = TwoSum(v1, v2);
  DoublePrecision<Vector> const w2 = TwoSum(v3, v4);
  DoublePrecision<Point> const q1 = wide_origin + w1;
  DoublePrecision<Point> const q2 = wide_origin + w2;

  // DoublePrecision<Vector> - DoublePrecision<Vector>.
  EXPECT_THAT(DebugString(w1 - w2), Eq(DebugString(w1 + -w2)));
  // DoublePrecision<Point> - DoublePrecision<Vector>.
  EXPECT_THAT(DebugString((q1 - w2) - wide_origin), Eq(DebugString(w1 + -w2)));
  // DoublePrecision<Point> - DoublePrecision<Point>.
  EXPECT_THAT(DebugString(q1 - q2), Eq(DebugString(w1 + -w2)));

  // We now showcase the difference between |Increment| and |operator+=|.
  auto compensated_accumulator = -w2;
  compensated_accumulator.Increment(v1);
  auto double_accumulator = -w2;
  double_accumulator += wide_v1;
  EXPECT_THAT(compensated_accumulator.value,
              AlmostEquals(double_accumulator.value, 1));
  EXPECT_THAT(compensated_accumulator.error, Eq(null_vector));
  EXPECT_THAT(double_accumulator.error, Ne(null_vector));
  compensated_accumulator.Increment(-v1);
  double_accumulator -= wide_v1;
  EXPECT_THAT(double_accumulator, Eq(-w2));
  EXPECT_THAT(compensated_accumulator, Ne(-w2));
}

TEST_F(DoublePrecisionTest, Product) {
  Mass const a = 1.0 / 3.0 * Kilogram;
  Speed const b = 1.0 / 7.0 * Metre / Second;
  DoublePrecision<Momentum> const c = TwoProduct(a, b);
  // The numbers below were obtained using Mathematica.
  EXPECT_THAT(c.value,
              AlmostEquals(6862628003612184.0 * std::pow(0.5, 57) * Kilogram *
                               Metre / Second,
                           0));
  EXPECT_THAT(c.error,
              AlmostEquals(-3431314001806092.0 * std::pow(0.5, 110) * Kilogram *
                               Metre / Second,
                           0));
}

}  // namespace internal_double_precision
}  // namespace numerics
}  // namespace principia

#undef PRINCIPIA_USE_IACA<|MERGE_RESOLUTION|>--- conflicted
+++ resolved
@@ -52,12 +52,8 @@
 constexpr double ε³ = ε² * ε;
 constexpr double ε⁴ = ε³ * ε;
 
-<<<<<<< HEAD
-using World = Frame<enum class WorldTag>;
-=======
 using World = Frame<serialization::Frame::TestTag,
                     serialization::Frame::TEST>;
->>>>>>> 1f600866
 
 class DoublePrecisionTest : public ::testing::Test {};
 

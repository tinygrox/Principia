--- conflicted
+++ resolved
@@ -261,11 +261,7 @@
 void Population::ComputeAllFitnesses() {
   // The fitness computation is expensive, do it in parallel on all genomes.
   {
-<<<<<<< HEAD
-    Bundle bundle(2 * std::thread::hardware_concurrency());
-=======
     Bundle bundle;
->>>>>>> 06a15ba5
 
     fitnesses_.resize(current_.size(), 0.0);
     traces_.resize(current_.size(), "");
@@ -534,11 +530,7 @@
                                        std::vector<std::string>& info) {
   std::vector<double> log_pdf(population.size());
   info.resize(population.size());
-<<<<<<< HEAD
-  Bundle bundle(2 * std::thread::hardware_concurrency());
-=======
   Bundle bundle;
->>>>>>> 06a15ba5
   for (int i = 0; i < population.size(); ++i) {
     auto const& parameters = population[i];
     bundle.Add([&compute_log_pdf, i, &log_pdf, &parameters, &info]() {

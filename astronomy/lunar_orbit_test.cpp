--- conflicted
+++ resolved
@@ -180,11 +180,7 @@
   // Earth, see figure 1. of Russell and Lara (2006).
   using LunarSurface = Frame<LunarTag,
                              LunarTag::surface,
-<<<<<<< HEAD
-                             Inertial>;
-=======
                              NonInertial>;
->>>>>>> 1f600866
 
   // This reference frame is non-rotating, with its origin at the selenocentre.
   // The axes are those of LunarSurface at J2000.

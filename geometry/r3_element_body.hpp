#pragma once

#include <assert.h>

#ifndef _MANAGED
#include "glog/logging.h"
#endif
#include "quantities/elementary_functions.hpp"

namespace principia {
namespace geometry {

namespace {
__declspec(noreturn) void noreturn() {}
}  // namespace

// We want zero initialisation here, so the default constructor won't do.
template<typename Scalar>
inline R3Element<Scalar>::R3Element() : x(), y(), z() {}

template<typename Scalar>
inline R3Element<Scalar>::R3Element(Scalar const& x,
                                    Scalar const& y,
                                    Scalar const& z) : x(x), y(y), z(z) {}

template<typename Scalar>
inline Scalar& R3Element<Scalar>::operator[](int const index) {
  switch (index) {
    case 0:
      return x;
    case 1:
      return y;
    case 2:
      return z;
    default:
      LOG(FATAL) << "Index = " << index;
      noreturn();
  }
}

template<typename Scalar>
inline Scalar const& R3Element<Scalar>::operator[](int const index) const {
  switch (index) {
    case 0:
      return x;
    case 1:
      return y;
    case 2:
      return z;
    default:
#ifndef _MANAGED
      LOG(FATAL) << "Index = " << index;
#endif
      noreturn();
  }
}

template<typename Scalar>
inline R3Element<Scalar>& R3Element<Scalar>::operator+=(
    R3Element<Scalar> const& right){
  return *this = *this + right;
}

template<typename Scalar>
inline R3Element<Scalar>& R3Element<Scalar>::operator-=(
    R3Element<Scalar> const& right) {
  return *this = *this - right;
}

template<typename Scalar>
inline R3Element<Scalar>& R3Element<Scalar>::operator*=(double const right) {
  return *this = *this * right;
}

template<typename Scalar>
inline R3Element<Scalar>& R3Element<Scalar>::operator/=(double const right) {
  return *this = *this / right;
}

template<typename Scalar>
inline Scalar R3Element<Scalar>::Norm() const {
  return quantities::Sqrt(Dot(*this, *this));
}

template<typename Scalar>
inline R3Element<Scalar> operator+(R3Element<Scalar> const& right) {
  return R3Element<Scalar>(+right.x, +right.y, +right.z);
}

template<typename Scalar>
inline R3Element<Scalar> operator-(R3Element<Scalar> const& right) {
  return R3Element<Scalar>(-right.x, -right.y, -right.z);
}

template<typename Scalar>
inline R3Element<Scalar> operator+(
    R3Element<Scalar> const& left,
    R3Element<Scalar> const& right) {
  return R3Element<Scalar>(left.x + right.x,
                           left.y + right.y,
                           left.z + right.z);
}

template<typename Scalar>
inline R3Element<Scalar> operator-(
    R3Element<Scalar> const& left,
    R3Element<Scalar> const& right) {
  return R3Element<Scalar>(left.x - right.x,
                           left.y - right.y,
                           left.z - right.z);
}

template<typename Scalar>
inline R3Element<Scalar> operator*(double const left,
                                   R3Element<Scalar> const& right) {
  return R3Element<Scalar>(left * right.x,
                           left * right.y,
                           left * right.z);
}

template<typename Scalar>
inline R3Element<Scalar> operator*(R3Element<Scalar> const& left,
                                   double const right) {
  return R3Element<Scalar>(left.x * right,
                           left.y * right,
                           left.z * right);
}

template<typename Scalar>
inline R3Element<Scalar> operator/(R3Element<Scalar> const& left,
                                   double const right) {
  return R3Element<Scalar>(left.x / right,
                           left.y / right,
                           left.z / right);
}

template<typename LDimension, typename RScalar>
inline R3Element<quantities::Product<quantities::Quantity<LDimension>, RScalar>>
operator*(quantities::Quantity<LDimension> const& left,
          R3Element<RScalar> const& right) {
  return R3Element<quantities::Product<quantities::Quantity<LDimension>,
                                       RScalar>>(
      left * right.x,
      left * right.y,
      left * right.z);
}

template<typename LScalar, typename RDimension>
inline R3Element<quantities::Product<LScalar, quantities::Quantity<RDimension>>>
operator*(R3Element<LScalar> const& left,
          quantities::Quantity<RDimension> const& right) {
  return R3Element<quantities::Product<LScalar,
                                       quantities::Quantity<RDimension>>>(
      left.x * right,
      left.y * right,
      left.z * right);
}

template<typename LScalar, typename RDimension>
inline R3Element<quantities::Quotient<LScalar,
                                      quantities::Quantity<RDimension>>>
operator/(R3Element<LScalar> const& left,
          quantities::Quantity<RDimension> const& right) {
  return R3Element<quantities::Quotient<LScalar,
                                        quantities::Quantity<RDimension>>>(
      left.x / right,
      left.y / right,
      left.z / right);
}

template<typename Scalar>
bool operator==(R3Element<Scalar> const& left,
                R3Element<Scalar> const& right) {
  return left.x == right.x && left.y == right.y && left.z == right.z;
}

template<typename Scalar>
bool operator!=(R3Element<Scalar> const& left,
                R3Element<Scalar> const& right) {
  return left.x != right.x || left.y != right.y || left.z != right.z;
}

template<typename Scalar>
<<<<<<< HEAD
=======
inline void operator+=(R3Element<Scalar>& left,  // NOLINT(runtime/references)
                       R3Element<Scalar> const& right) {
  left = left + right;
}

template<typename Scalar>
inline void operator-=(R3Element<Scalar>& left,  // NOLINT(runtime/references)
                       R3Element<Scalar> const& right) {
  left = left - right;
}

template<typename Scalar>
inline void operator*=(R3Element<Scalar>& left,  // NOLINT(runtime/references)
                       double const right) {
  left = left * right;
}

template<typename Scalar>
inline void operator/=(R3Element<Scalar>& left,  // NOLINT(runtime/references)
                       double const right) {
  left = left / right;
}

template<typename Scalar>
>>>>>>> 73393adc
std::ostream& operator<<(std::ostream& out,
                         R3Element<Scalar> const& r3_element) {
  out << "{" << r3_element.x << ", "
             << r3_element.y << ", "
             << r3_element.z << "}";
  return out;
}

template<typename LScalar, typename RScalar>
inline R3Element<quantities::Product<LScalar, RScalar>> Cross(
    R3Element<LScalar> const& left,
    R3Element<RScalar> const& right) {
  return R3Element<quantities::Product<LScalar, RScalar>>(
      left.y * right.z - left.z * right.y,
      left.z * right.x - left.x * right.z,
      left.x * right.y - left.y * right.x);
}

template<typename LScalar, typename RScalar>
inline quantities::Product<LScalar, RScalar> Dot(
    R3Element<LScalar> const& left,
    R3Element<RScalar> const& right) {
  return left.x * right.x + left.y * right.y + left.z * right.z;
}

}  // namespace geometry
}  // namespace principia<|MERGE_RESOLUTION|>--- conflicted
+++ resolved
@@ -181,33 +181,6 @@
 }
 
 template<typename Scalar>
-<<<<<<< HEAD
-=======
-inline void operator+=(R3Element<Scalar>& left,  // NOLINT(runtime/references)
-                       R3Element<Scalar> const& right) {
-  left = left + right;
-}
-
-template<typename Scalar>
-inline void operator-=(R3Element<Scalar>& left,  // NOLINT(runtime/references)
-                       R3Element<Scalar> const& right) {
-  left = left - right;
-}
-
-template<typename Scalar>
-inline void operator*=(R3Element<Scalar>& left,  // NOLINT(runtime/references)
-                       double const right) {
-  left = left * right;
-}
-
-template<typename Scalar>
-inline void operator/=(R3Element<Scalar>& left,  // NOLINT(runtime/references)
-                       double const right) {
-  left = left / right;
-}
-
-template<typename Scalar>
->>>>>>> 73393adc
 std::ostream& operator<<(std::ostream& out,
                          R3Element<Scalar> const& r3_element) {
   out << "{" << r3_element.x << ", "

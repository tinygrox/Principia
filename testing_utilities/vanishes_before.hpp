--- conflicted
+++ resolved
@@ -43,14 +43,8 @@
 class VanishesBeforeMatcher final {
  public:
   explicit VanishesBeforeMatcher(T const& reference,
-<<<<<<< HEAD
-                                 std::int64_t const min_ulps,
-                                 std::int64_t const max_ulps);
-=======
                                  std::int64_t min_ulps,
                                  std::int64_t max_ulps);
-  ~VanishesBeforeMatcher() = default;
->>>>>>> 772217fa
 
   template<typename Dimensions>
   bool MatchAndExplain(quantities::Quantity<Dimensions> const& actual,

﻿<?xml version="1.0" encoding="utf-8"?>
<Project ToolsVersion="4.0" xmlns="http://schemas.microsoft.com/developer/msbuild/2003">
  <ItemGroup>
    <Filter Include="Source Files">
      <UniqueIdentifier>{4FC737F1-C7A5-4376-A066-2A32D752A2FF}</UniqueIdentifier>
      <Extensions>cpp;c;cc;cxx;def;odl;idl;hpj;bat;asm;asmx</Extensions>
    </Filter>
    <Filter Include="Header Files">
      <UniqueIdentifier>{93995380-89BD-4b04-88EB-625FBE52EBFB}</UniqueIdentifier>
      <Extensions>h;hh;hpp;hxx;hm;inl;inc;xsd</Extensions>
    </Filter>
  </ItemGroup>
  <ItemGroup>
    <ClInclude Include="plugin.hpp">
      <Filter>Header Files</Filter>
    </ClInclude>
    <ClInclude Include="interface.hpp">
      <Filter>Header Files</Filter>
    </ClInclude>
    <ClInclude Include="vessel.hpp">
      <Filter>Header Files</Filter>
    </ClInclude>
    <ClInclude Include="celestial.hpp">
      <Filter>Header Files</Filter>
    </ClInclude>
    <ClInclude Include="frames.hpp">
      <Filter>Header Files</Filter>
    </ClInclude>
    <ClInclude Include="part.hpp">
      <Filter>Header Files</Filter>
    </ClInclude>
    <ClInclude Include="manœuvre.hpp">
      <Filter>Header Files</Filter>
    </ClInclude>
    <ClInclude Include="manœuvre_body.hpp">
      <Filter>Source Files</Filter>
    </ClInclude>
    <ClInclude Include="interface_body.hpp">
      <Filter>Source Files</Filter>
    </ClInclude>
    <ClInclude Include="flight_plan.hpp">
      <Filter>Header Files</Filter>
    </ClInclude>
    <ClInclude Include="burn.hpp">
      <Filter>Header Files</Filter>
    </ClInclude>
    <ClInclude Include="interface.generated.h">
      <Filter>Header Files</Filter>
    </ClInclude>
    <ClInclude Include="pile_up.hpp">
      <Filter>Header Files</Filter>
    </ClInclude>
    <ClInclude Include="part_subsets.hpp">
      <Filter>Header Files</Filter>
    </ClInclude>
    <ClInclude Include="identification.hpp">
      <Filter>Header Files</Filter>
    </ClInclude>
    <ClInclude Include="integrators.hpp">
      <Filter>Header Files</Filter>
    </ClInclude>
    <ClInclude Include="renderer.hpp">
      <Filter>Header Files</Filter>
    </ClInclude>
  </ItemGroup>
  <ItemGroup>
    <ClCompile Include="interface.cpp">
      <Filter>Source Files</Filter>
    </ClCompile>
    <ClCompile Include="plugin.cpp">
      <Filter>Source Files</Filter>
    </ClCompile>
    <ClCompile Include="..\journal\recorder.cpp">
      <Filter>Source Files</Filter>
    </ClCompile>
    <ClCompile Include="..\journal\profiles.cpp">
      <Filter>Source Files</Filter>
    </ClCompile>
    <ClCompile Include="flight_plan.cpp">
      <Filter>Source Files</Filter>
    </ClCompile>
    <ClCompile Include="burn.cpp">
      <Filter>Source Files</Filter>
    </ClCompile>
    <ClCompile Include="interface_flight_plan.cpp">
      <Filter>Source Files</Filter>
    </ClCompile>
    <ClCompile Include="interface_iterator.cpp">
      <Filter>Source Files</Filter>
    </ClCompile>
    <ClCompile Include="interface_vessel.cpp">
      <Filter>Source Files</Filter>
    </ClCompile>
    <ClCompile Include="..\base\status.cpp">
      <Filter>Source Files</Filter>
    </ClCompile>
    <ClCompile Include="pile_up.cpp">
      <Filter>Source Files</Filter>
    </ClCompile>
    <ClCompile Include="vessel.cpp">
      <Filter>Source Files</Filter>
    </ClCompile>
    <ClCompile Include="part.cpp">
      <Filter>Source Files</Filter>
    </ClCompile>
    <ClCompile Include="part_subsets.cpp">
      <Filter>Source Files</Filter>
    </ClCompile>
    <ClCompile Include="identification.cpp">
      <Filter>Source Files</Filter>
    </ClCompile>
    <ClCompile Include="celestial.cpp">
      <Filter>Source Files</Filter>
    </ClCompile>
    <ClCompile Include="integrators.cpp">
      <Filter>Source Files</Filter>
    </ClCompile>
    <ClCompile Include="..\base\version.generated.cc">
      <Filter>Source Files</Filter>
    </ClCompile>
<<<<<<< HEAD
    <ClCompile Include="renderer.cpp">
=======
    <ClCompile Include="interface_renderer.cpp">
>>>>>>> 6346e821
      <Filter>Source Files</Filter>
    </ClCompile>
  </ItemGroup>
  <ItemGroup>
    <CustomBuild Include="..\serialization\journal.proto" />
  </ItemGroup>
</Project><|MERGE_RESOLUTION|>--- conflicted
+++ resolved
@@ -118,11 +118,10 @@
     <ClCompile Include="..\base\version.generated.cc">
       <Filter>Source Files</Filter>
     </ClCompile>
-<<<<<<< HEAD
+    <ClCompile Include="interface_renderer.cpp">
+      <Filter>Source Files</Filter>
+    </ClCompile>
     <ClCompile Include="renderer.cpp">
-=======
-    <ClCompile Include="interface_renderer.cpp">
->>>>>>> 6346e821
       <Filter>Source Files</Filter>
     </ClCompile>
   </ItemGroup>

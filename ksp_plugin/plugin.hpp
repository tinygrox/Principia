--- conflicted
+++ resolved
@@ -367,10 +367,6 @@
 
   // Only one prediction for now, using constant timestep.
   Vessel* predicted_vessel_;
-<<<<<<< HEAD
-  Trajectory<Barycentric>* prediction_ = nullptr;
-=======
->>>>>>> 8e7bf647
   Time prediction_length_ = 1 * Hour;
   Time prediction_step_ = Δt_;
   // TODO(phl): This is really ugly.

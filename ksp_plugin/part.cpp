﻿
#pragma once

#include "ksp_plugin/part.hpp"

#include "base/not_null.hpp"

namespace principia {
namespace ksp_plugin {
namespace internal_part {

using base::make_not_null_unique;

Part::Part(
    PartId const part_id,
    Mass const& mass,
    DegreesOfFreedom<Barycentric> const& degrees_of_freedom,
    std::function<void()> deletion_callback)
    : part_id_(part_id),
      mass_(mass),
      degrees_of_freedom_(degrees_of_freedom),
      tail_(make_not_null_unique<DiscreteTrajectory<Barycentric>>()),
      subset_node_(make_not_null_unique<Subset<Part>::Node>()),
      deletion_callback_(std::move(deletion_callback)) {}

Part::~Part() {
  clear_pile_up();
  if (deletion_callback_ != nullptr) {
    deletion_callback_();
  }
}

PartId Part::part_id() const {
  return part_id_;
}

void Part::set_mass(Mass const& mass) {
  mass_ = mass;
}

Mass const& Part::mass() const {
  return mass_;
}

void Part::clear_intrinsic_force() {
  intrinsic_force_ = Vector<Force, Barycentric>{};
}

void Part::increment_intrinsic_force(
    Vector<Force, Barycentric> const& intrinsic_force) {
  intrinsic_force_ += intrinsic_force;
}

Vector<Force, Barycentric> const& Part::intrinsic_force() const {
  return intrinsic_force_;
}

void Part::set_degrees_of_freedom(
    DegreesOfFreedom<Barycentric> const& degrees_of_freedom) {
  degrees_of_freedom_ = degrees_of_freedom;
}

DegreesOfFreedom<Barycentric> const&
Part::degrees_of_freedom() const {
  return degrees_of_freedom_;
}

DiscreteTrajectory<Barycentric>& Part::tail() {
  return *tail_;
}

DiscreteTrajectory<Barycentric> const& Part::tail() const {
  return *tail_;
}

bool Part::tail_is_authoritative() const {
  return tail_is_authoritative_;
}

void Part::set_tail_is_authoritative(bool const tail_is_authoritative) {
  tail_is_authoritative_ = tail_is_authoritative;
}

void Part::set_containing_pile_up(IteratorOn<std::list<PileUp>> const pile_up) {
  CHECK(!is_piled_up());
  containing_pile_up_ = pile_up;
}

std::experimental::optional<IteratorOn<std::list<PileUp>>>
Part::containing_pile_up() const {
  return containing_pile_up_;
}

bool Part::is_piled_up() const {
  // TODO(egg): |has_value()| once we have a standard |optional|.
  return static_cast<bool>(containing_pile_up_);
}

void Part::clear_pile_up() {
  if (is_piled_up()) {
    IteratorOn<std::list<PileUp>> pile_up = *containing_pile_up_;
    for (not_null<Part*> const part : pile_up.iterator()->parts()) {
      part->containing_pile_up_ = std::experimental::nullopt;
    }
    CHECK(!is_piled_up());
    pile_up.Erase();
  }
}

void Part::WriteToMessage(not_null<serialization::Part*> const message) const {
  message->set_part_id(part_id_);
  mass_.WriteToMessage(message->mutable_mass());
  intrinsic_force_.WriteToMessage(message->mutable_intrinsic_force());
  if (containing_pile_up_) {
    // TODO(phl): Implement.
  }
  degrees_of_freedom_.WriteToMessage(message->mutable_degrees_of_freedom());
  tail_->WriteToMessage(message->mutable_tail(), /*forks=*/{});
  message->set_tail_is_authoritative(tail_is_authoritative_);
}

not_null<std::unique_ptr<Part>> Part::ReadFromMessage(
    serialization::Part const& message,
    std::function<void()> deletion_callback) {
  not_null<std::unique_ptr<Part>> part =
      make_not_null_unique<Part>(message.part_id(),
                                 Mass::ReadFromMessage(message.mass()),
<<<<<<< HEAD
                                 std::move(deletion_callback));
=======
                                 DegreesOfFreedom<Barycentric>::ReadFromMessage(
                                     message.degrees_of_freedom()),
                                 /*TODO=*/nullptr);
>>>>>>> e49574c7
  part->increment_intrinsic_force(
      Vector<Force, Barycentric>::ReadFromMessage(message.intrinsic_force()));
  if (message.has_containing_pile_up()) {
    // TODO(phl): Implement.
  }
  part->tail_ = DiscreteTrajectory<Barycentric>::ReadFromMessage(message.tail(),
                                                                 /*forks=*/{});
  part->set_tail_is_authoritative(message.tail_is_authoritative());
  return part;
}

std::ostream& operator<<(std::ostream& out, Part const& part) {
  return out << "{"
             << part.part_id() << ", "
             << part.mass() << "}";
}

}  // namespace internal_part
}  // namespace ksp_plugin
}  // namespace principia<|MERGE_RESOLUTION|>--- conflicted
+++ resolved
@@ -124,14 +124,10 @@
     std::function<void()> deletion_callback) {
   not_null<std::unique_ptr<Part>> part =
       make_not_null_unique<Part>(message.part_id(),
-                                 Mass::ReadFromMessage(message.mass()),
-<<<<<<< HEAD
-                                 std::move(deletion_callback));
-=======
                                  DegreesOfFreedom<Barycentric>::ReadFromMessage(
                                      message.degrees_of_freedom()),
-                                 /*TODO=*/nullptr);
->>>>>>> e49574c7
+                                 Mass::ReadFromMessage(message.mass()),
+                                 std::move(deletion_callback));
   part->increment_intrinsic_force(
       Vector<Force, Barycentric>::ReadFromMessage(message.intrinsic_force()));
   if (message.has_containing_pile_up()) {

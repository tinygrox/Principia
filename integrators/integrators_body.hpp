﻿
#pragma once

#include "integrators/integrators.hpp"

#include <limits>
#include <vector>
#include <string>

#include "base/macros.hpp"
#include "integrators/embedded_explicit_generalized_runge_kutta_nyström_integrator.hpp"
#include "integrators/embedded_explicit_runge_kutta_nyström_integrator.hpp"
#include "integrators/methods.hpp"
#include "integrators/symmetric_linear_multistep_integrator.hpp"
#include "integrators/symplectic_runge_kutta_nyström_integrator.hpp"

<<<<<<< HEAD
#define PRINCIPIA_CASE_SLMS(kind, method, action)      \
  case serialization::FixedStepSizeIntegrator::kind: { \
    action(method);                                    \
  }

// We do not deserialize an SPRK per se, but only when it is converted to an
// SRKN.  The reason is that an SPRK is for a different kind of equation than
// an SRKN, so the two would return different types.  If we ever need to do
// this we will need to specialize ReadFromMessage somehow.
#define PRINCIPIA_CASE_SPRK(kind, method, action)      \
  case serialization::FixedStepSizeIntegrator::kind: { \
    action(method);                                    \
  }

#define PRINCIPIA_CASE_SRKN(kind, method, action)      \
  case serialization::FixedStepSizeIntegrator::kind: { \
    action(method);                                    \
  }

#define PRINCIPIA_CASES(slms_action, sprk_action, srkn_action)                 \
  PRINCIPIA_CASE_SPRK(BLANES_MOAN_2002_S6,                                     \
                      BlanesMoan2002S6,                                        \
                      sprk_action);                                            \
  PRINCIPIA_CASE_SPRK(BLANES_MOAN_2002_S10,                                    \
                      BlanesMoan2002S10,                                       \
                      sprk_action);                                            \
  PRINCIPIA_CASE_SRKN(BLANES_MOAN_2002_SRKN_6B,                                \
                      BlanesMoan2002SRKN6B,                                    \
                      srkn_action);                                            \
  PRINCIPIA_CASE_SRKN(BLANES_MOAN_2002_SRKN_11B,                               \
                      BlanesMoan2002SRKN11B,                                   \
                      srkn_action);                                            \
  PRINCIPIA_CASE_SRKN(BLANES_MOAN_2002_SRKN_14A,                               \
                      BlanesMoan2002SRKN14A,                                   \
                      srkn_action);                                            \
  PRINCIPIA_CASE_SPRK(CANDY_ROZMUS_1991_FOREST_RUTH_1990,                      \
                      CandyRozmus1991ForestRuth1990,                           \
                      sprk_action);                                            \
  PRINCIPIA_CASE_SPRK(MCLACHLAN_1995_S2,                                       \
                      McLachlan1995S2,                                         \
                      sprk_action);                                            \
  PRINCIPIA_CASE_SPRK(MCLACHLAN_1995_S4,                                       \
                      McLachlan1995S4,                                         \
                      sprk_action);                                            \
  PRINCIPIA_CASE_SPRK(MCLACHLAN_1995_S5,                                       \
                      McLachlan1995S5,                                         \
                      sprk_action);                                            \
  PRINCIPIA_CASE_SRKN(MCLACHLAN_1995_SB3A_4,                                   \
                      McLachlan1995SB3A4,                                      \
                      srkn_action);                                            \
  PRINCIPIA_CASE_SRKN(MCLACHLAN_1995_SB3A_5,                                   \
                      McLachlan1995SB3A5,                                      \
                      srkn_action);                                            \
  PRINCIPIA_CASE_SPRK(MCLACHLAN_1995_SS5,                                      \
                      McLachlan1995SS5,                                        \
                      sprk_action);                                            \
  PRINCIPIA_CASE_SPRK(MCLACHLAN_1995_SS9,                                      \
                      McLachlan1995SS9,                                        \
                      sprk_action);                                            \
  PRINCIPIA_CASE_SPRK(MCLACHLAN_1995_SS15,                                     \
                      McLachlan1995SS15,                                       \
                      sprk_action);                                            \
  PRINCIPIA_CASE_SPRK(MCLACHLAN_1995_SS17,                                     \
                      McLachlan1995SS17,                                       \
                      sprk_action);                                            \
  PRINCIPIA_CASE_SPRK(MCLACHLAN_ATELA_1992_ORDER_2_OPTIMAL,                    \
                      McLachlanAtela1992Order2Optimal,                         \
                      sprk_action);                                            \
  PRINCIPIA_CASE_SPRK(MCLACHLAN_ATELA_1992_ORDER_3_OPTIMAL,                    \
                      McLachlanAtela1992Order3Optimal,                         \
                      sprk_action);                                            \
  PRINCIPIA_CASE_SRKN(MCLACHLAN_ATELA_1992_ORDER_4_OPTIMAL,                    \
                      McLachlanAtela1992Order4Optimal,                         \
                      srkn_action);                                            \
  PRINCIPIA_CASE_SRKN(MCLACHLAN_ATELA_1992_ORDER_5_OPTIMAL,                    \
                      McLachlanAtela1992Order5Optimal,                         \
                      srkn_action);                                            \
  PRINCIPIA_CASE_SPRK(NEWTON_DELAMBRE_STORMER_VERLET_LEAPFROG,                 \
                      NewtonDelambreStørmerVerletLeapfrog,                     \
                      sprk_action);                                            \
  PRINCIPIA_CASE_SRKN(OKUNBOR_SKEEL_1994_ORDER_6_METHOD_13,                    \
                      OkunborSkeel1994Order6Method13,                          \
                      srkn_action);                                            \
  PRINCIPIA_CASE_SLMS(QUINLAN_1999_ORDER_8A,                                   \
                      Quinlan1999Order8A,                                      \
                      slms_action);                                            \
  PRINCIPIA_CASE_SLMS(QUINLAN_1999_ORDER_8B,                                   \
                      Quinlan1999Order8B,                                      \
                      slms_action);                                            \
  PRINCIPIA_CASE_SLMS(QUINLAN_TREMAINE_1990_ORDER_8,                           \
                      QuinlanTremaine1990Order8,                               \
                      slms_action);                                            \
  PRINCIPIA_CASE_SLMS(QUINLAN_TREMAINE_1990_ORDER_10,                          \
                      QuinlanTremaine1990Order10,                              \
                      slms_action);                                            \
  PRINCIPIA_CASE_SLMS(QUINLAN_TREMAINE_1990_ORDER_12,                          \
                      QuinlanTremaine1990Order12,                              \
                      slms_action);                                            \
  PRINCIPIA_CASE_SLMS(QUINLAN_TREMAINE_1990_ORDER_14,                          \
                      QuinlanTremaine1990Order14,                              \
                      slms_action);                                            \
  PRINCIPIA_CASE_SPRK(RUTH_1983,                                               \
                      Ruth1983,                                                \
                      sprk_action);                                            \
  PRINCIPIA_CASE_SPRK(SUZUKI_1990,                                             \
                      鈴木1990,                                                 \
                      sprk_action);                                            \
  PRINCIPIA_CASE_SPRK(YOSHIDA_1990_ORDER_6A,                                   \
                      吉田1990Order6A,                                          \
                      sprk_action);                                            \
  PRINCIPIA_CASE_SPRK(YOSHIDA_1990_ORDER_6B,                                   \
                      吉田1990Order6B,                                          \
                      sprk_action);                                            \
  PRINCIPIA_CASE_SPRK(YOSHIDA_1990_ORDER_6C,                                   \
                      吉田1990Order6C,                                          \
                      sprk_action);                                            \
  PRINCIPIA_CASE_SPRK(YOSHIDA_1990_ORDER_8A,                                   \
                      吉田1990Order8A,                                          \
                      sprk_action);                                            \
  PRINCIPIA_CASE_SPRK(YOSHIDA_1990_ORDER_8B,                                   \
                      吉田1990Order8B,                                          \
                      sprk_action);                                            \
  PRINCIPIA_CASE_SPRK(YOSHIDA_1990_ORDER_8C,                                   \
                      吉田1990Order8C,                                          \
                      sprk_action);                                            \
  PRINCIPIA_CASE_SPRK(YOSHIDA_1990_ORDER_8D,                                   \
                      吉田1990Order8D,                                          \
                      sprk_action);                                            \
  PRINCIPIA_CASE_SPRK(YOSHIDA_1990_ORDER_8E,                                   \
                      吉田1990Order8E,                                          \
                      sprk_action)
=======
// A case branch in a switch on the serialized integrator |kind|.  It determines
// the |method| type from the |kind| and calls |action| on it.  |action| must be
// a 1-argument macro.
#define PRINCIPIA_INTEGRATOR_CASE(kind, method, action) \
  case serialization::FixedStepSizeIntegrator::kind: {  \
    action(method);                                     \
    break;                                              \
  }

// All the case branches in a switch on the serialized integrator kind.
// Depending on the nature of the integrator, each case branch calls one of the
// given actions, which must be 1-argument macros.
#define PRINCIPIA_INTEGRATOR_CASES(slms_action, sprk_action, srkn_action) \
  PRINCIPIA_INTEGRATOR_CASE(BLANES_MOAN_2002_S6,                          \
                            BlanesMoan2002S6,                             \
                            sprk_action)                                  \
  PRINCIPIA_INTEGRATOR_CASE(BLANES_MOAN_2002_S10,                         \
                            BlanesMoan2002S10,                            \
                            sprk_action)                                  \
  PRINCIPIA_INTEGRATOR_CASE(BLANES_MOAN_2002_SRKN_6B,                     \
                            BlanesMoan2002SRKN6B,                         \
                            srkn_action)                                  \
  PRINCIPIA_INTEGRATOR_CASE(BLANES_MOAN_2002_SRKN_11B,                    \
                            BlanesMoan2002SRKN11B,                        \
                            srkn_action)                                  \
  PRINCIPIA_INTEGRATOR_CASE(BLANES_MOAN_2002_SRKN_14A,                    \
                            BlanesMoan2002SRKN14A,                        \
                            srkn_action)                                  \
  PRINCIPIA_INTEGRATOR_CASE(CANDY_ROZMUS_1991_FOREST_RUTH_1990,           \
                            CandyRozmus1991ForestRuth1990,                \
                            sprk_action)                                  \
  PRINCIPIA_INTEGRATOR_CASE(MCLACHLAN_1995_S2,                            \
                            McLachlan1995S2,                              \
                            sprk_action)                                  \
  PRINCIPIA_INTEGRATOR_CASE(MCLACHLAN_1995_S4,                            \
                            McLachlan1995S4,                              \
                            sprk_action)                                  \
  PRINCIPIA_INTEGRATOR_CASE(MCLACHLAN_1995_S5,                            \
                            McLachlan1995S5,                              \
                            sprk_action)                                  \
  PRINCIPIA_INTEGRATOR_CASE(MCLACHLAN_1995_SB3A_4,                        \
                            McLachlan1995SB3A4,                           \
                            srkn_action)                                  \
  PRINCIPIA_INTEGRATOR_CASE(MCLACHLAN_1995_SB3A_5,                        \
                            McLachlan1995SB3A5,                           \
                            srkn_action)                                  \
  PRINCIPIA_INTEGRATOR_CASE(MCLACHLAN_1995_SS5,                           \
                            McLachlan1995SS5,                             \
                            sprk_action)                                  \
  PRINCIPIA_INTEGRATOR_CASE(MCLACHLAN_1995_SS9,                           \
                            McLachlan1995SS9,                             \
                            sprk_action)                                  \
  PRINCIPIA_INTEGRATOR_CASE(MCLACHLAN_1995_SS15,                          \
                            McLachlan1995SS15,                            \
                            sprk_action)                                  \
  PRINCIPIA_INTEGRATOR_CASE(MCLACHLAN_1995_SS17,                          \
                            McLachlan1995SS17,                            \
                            sprk_action)                                  \
  PRINCIPIA_INTEGRATOR_CASE(MCLACHLAN_ATELA_1992_ORDER_2_OPTIMAL,         \
                            McLachlanAtela1992Order2Optimal,              \
                            sprk_action)                                  \
  PRINCIPIA_INTEGRATOR_CASE(MCLACHLAN_ATELA_1992_ORDER_3_OPTIMAL,         \
                            McLachlanAtela1992Order3Optimal,              \
                            sprk_action)                                  \
  PRINCIPIA_INTEGRATOR_CASE(MCLACHLAN_ATELA_1992_ORDER_4_OPTIMAL,         \
                            McLachlanAtela1992Order4Optimal,              \
                            srkn_action)                                  \
  PRINCIPIA_INTEGRATOR_CASE(MCLACHLAN_ATELA_1992_ORDER_5_OPTIMAL,         \
                            McLachlanAtela1992Order5Optimal,              \
                            srkn_action)                                  \
  PRINCIPIA_INTEGRATOR_CASE(NEWTON_DELAMBRE_STORMER_VERLET_LEAPFROG,      \
                            NewtonDelambreStørmerVerletLeapfrog,          \
                            sprk_action)                                  \
  PRINCIPIA_INTEGRATOR_CASE(OKUNBOR_SKEEL_1994_ORDER_6_METHOD_13,         \
                            OkunborSkeel1994Order6Method13,               \
                            srkn_action)                                  \
  PRINCIPIA_INTEGRATOR_CASE(QUINLAN_1999_ORDER_8A,                        \
                            Quinlan1999Order8A,                           \
                            slms_action)                                  \
  PRINCIPIA_INTEGRATOR_CASE(QUINLAN_1999_ORDER_8B,                        \
                            Quinlan1999Order8B,                           \
                            slms_action)                                  \
  PRINCIPIA_INTEGRATOR_CASE(QUINLAN_TREMAINE_1990_ORDER_8,                \
                            QuinlanTremaine1990Order8,                    \
                            slms_action)                                  \
  PRINCIPIA_INTEGRATOR_CASE(QUINLAN_TREMAINE_1990_ORDER_10,               \
                            QuinlanTremaine1990Order10,                   \
                            slms_action)                                  \
  PRINCIPIA_INTEGRATOR_CASE(QUINLAN_TREMAINE_1990_ORDER_12,               \
                            QuinlanTremaine1990Order12,                   \
                            slms_action)                                  \
  PRINCIPIA_INTEGRATOR_CASE(QUINLAN_TREMAINE_1990_ORDER_14,               \
                            QuinlanTremaine1990Order14,                   \
                            slms_action)                                  \
  PRINCIPIA_INTEGRATOR_CASE(RUTH_1983,                                    \
                            Ruth1983,                                     \
                            sprk_action)                                  \
  PRINCIPIA_INTEGRATOR_CASE(SUZUKI_1990,                                  \
                            鈴木1990,                                     \
                            sprk_action)                                  \
  PRINCIPIA_INTEGRATOR_CASE(YOSHIDA_1990_ORDER_6A,                        \
                            吉田1990Order6A,                              \
                            sprk_action)                                  \
  PRINCIPIA_INTEGRATOR_CASE(YOSHIDA_1990_ORDER_6B,                        \
                            吉田1990Order6B,                              \
                            sprk_action)                                  \
  PRINCIPIA_INTEGRATOR_CASE(YOSHIDA_1990_ORDER_6C,                        \
                            吉田1990Order6C,                              \
                            sprk_action)                                  \
  PRINCIPIA_INTEGRATOR_CASE(YOSHIDA_1990_ORDER_8A,                        \
                            吉田1990Order8A,                              \
                            sprk_action)                                  \
  PRINCIPIA_INTEGRATOR_CASE(YOSHIDA_1990_ORDER_8B,                        \
                            吉田1990Order8B,                              \
                            sprk_action)                                  \
  PRINCIPIA_INTEGRATOR_CASE(YOSHIDA_1990_ORDER_8C,                        \
                            吉田1990Order8C,                              \
                            sprk_action)                                  \
  PRINCIPIA_INTEGRATOR_CASE(YOSHIDA_1990_ORDER_8D,                        \
                            吉田1990Order8D,                              \
                            sprk_action)                                  \
  PRINCIPIA_INTEGRATOR_CASE(YOSHIDA_1990_ORDER_8E,                        \
                            吉田1990Order8E,                              \
                            sprk_action)
>>>>>>> ee88d4a7

namespace principia {
namespace integrators {
namespace internal_integrators {

template<typename Integrator>
not_null<std::unique_ptr<typename Integrator::Instance>>
ReadSlmsInstanceFromMessage(
    serialization::FixedStepSizeIntegratorInstance const& message,
    IntegrationProblem<typename Integrator::ODE> const& problem,
    typename Integrator::AppendState const& append_state,
    Time const& step,
    Integrator const& integrator) {
  CHECK(message.HasExtension(
      serialization::SymmetricLinearMultistepIntegratorInstance::extension))
      << message.DebugString();
  auto const& extension = message.GetExtension(
      serialization::SymmetricLinearMultistepIntegratorInstance::extension);
  return typename Integrator::Instance::ReadFromMessage(extension,
                                                        problem,
                                                        append_state,
                                                        step,
                                                        integrator);
}

template<typename Integrator>
not_null<std::unique_ptr<typename Integrator::Instance>>
ReadSrknInstanceFromMessage(
    serialization::FixedStepSizeIntegratorInstance const& message,
    IntegrationProblem<typename Integrator::ODE> const& problem,
    typename Integrator::AppendState const& append_state,
    Time const& step,
    Integrator const& integrator) {
  CHECK(message.HasExtension(
      serialization::SymplecticRungeKuttaNystromIntegratorInstance::extension))
      << message.DebugString();
  auto const& extension = message.GetExtension(
      serialization::SymplecticRungeKuttaNystromIntegratorInstance::extension);
  return typename Integrator::Instance::ReadFromMessage(extension,
                                                        problem,
                                                        append_state,
                                                        step,
                                                        integrator);
}

// We do not deserialize an SPRK per se, but only when it is converted to an
// SRKN.  The reason is that an SPRK is for a different kind of equation than
// an SRKN, so the two would return different types.  We avoid replicating code
// at the expense of some template complexity.
template<typename Integrator, typename Result>
struct SprkAsSrknConstructor;

template<typename Integrator, typename ODE>
struct SprkAsSrknConstructor<Integrator, FixedStepSizeIntegrator<ODE> const&> {
  static FixedStepSizeIntegrator<ODE> const& Make(
      serialization::FixedStepSizeIntegratorInstance const& message,
      Integrator const& integrator) {
    return integrator;
  }
};

template<typename Integrator, typename Instance>
struct SprkAsSrknConstructor<Integrator, not_null<std::unique_ptr<Instance>>> {
  static not_null<std::unique_ptr<Instance>> Make(
      serialization::FixedStepSizeIntegratorInstance const& message,
      IntegrationProblem<typename Integrator::ODE> const& problem,
      typename Integrator::AppendState const& append_state,
      Time const& step,
      Integrator const& integrator) {
    return ReadSrknInstanceFromMessage(
        message, problem, append_state, step, integrator);
  }
};

template<typename Result,
         typename Position,
         typename Method,
         bool first_same_as_last,
         typename... Args>
Result ReadSprkFromMessage(
    serialization::FixedStepSizeIntegratorInstance const& message,
    Args... args) {
  CHECK(message.integrator().has_composition_method());
  if constexpr (first_same_as_last) {
    switch (message.integrator().composition_method()) {
      case serialization::FixedStepSizeIntegrator::ABA: {
        auto const& integrator = SymplecticRungeKuttaNyströmIntegrator<
            Method,
            serialization::FixedStepSizeIntegrator::ABA,
            Position>();
        using Integrator =
            std::remove_reference_t<std::remove_const_t<decltype(integrator)>>;
        return SprkAsSrknConstructor<Integrator, Result>::Make(
            message, args..., integrator);
      }
      case serialization::FixedStepSizeIntegrator::BAB: {
        auto const& integrator = SymplecticRungeKuttaNyströmIntegrator<
            Method,
            serialization::FixedStepSizeIntegrator::BAB,
            Position>();
        using Integrator =
            std::remove_reference_t<std::remove_const_t<decltype(integrator)>>;
        return SprkAsSrknConstructor<Integrator, Result>::Make(
            message, args..., integrator);
      }
      case serialization::FixedStepSizeIntegrator::BA:
      default:
        LOG(FATAL) << message.DebugString();
        base::noreturn();
    }
  } else {
    CHECK_EQ(serialization::FixedStepSizeIntegrator::BA,
             message.integrator().composition_method());
    auto const& integrator = SymplecticRungeKuttaNyströmIntegrator<
        Method,
        serialization::FixedStepSizeIntegrator::BA,
        Position>();
    using Integrator =
        std::remove_reference_t<std::remove_const_t<decltype(integrator)>>;
    return SprkAsSrknConstructor<Integrator, Result>::Make(
        message, args..., integrator);
  }
}

// The parameters of the |RightHandSideComputation| determines the type of the
// integrator when the method may be used for several kinds of integrators
// (this may not hold in general as we add more integrators).
template<typename RightHandSideComputation>
struct AdaptiveStepSizeIntegratorDeserializer;

template<typename Position, typename Acceleration>
struct AdaptiveStepSizeIntegratorDeserializer<
    std::function<Status(Instant const& t,
                         std::vector<Position> const& positions,
                         std::vector<Acceleration>& accelerations)>> {
  template<typename Integrator>
  static Integrator const& ReadFromMessage(
      serialization::AdaptiveStepSizeIntegrator const& message);
};

template<typename Position, typename Velocity, typename Acceleration>
struct AdaptiveStepSizeIntegratorDeserializer<
    std::function<Status(Instant const& t,
                         std::vector<Position> const& positions,
                         std::vector<Velocity> const& velocities,
                         std::vector<Acceleration>& accelerations)>> {
  template<typename Integrator>
  static Integrator const& ReadFromMessage(
      serialization::AdaptiveStepSizeIntegrator const& message);
};

template<typename Position, typename Acceleration>
template<typename Integrator>
Integrator const& AdaptiveStepSizeIntegratorDeserializer<
    std::function<Status(Instant const& t,
                         std::vector<Position> const& positions,
                         std::vector<Acceleration>& accelerations)>>::
ReadFromMessage(serialization::AdaptiveStepSizeIntegrator const& message) {
  using ASSI = serialization::AdaptiveStepSizeIntegrator;
  switch (message.kind()) {
    case ASSI::DORMAND_ELMIKKAWY_PRINCE_1986_RKN_434FM:
      return EmbeddedExplicitRungeKuttaNyströmIntegrator<
          methods::DormandالمكاوىPrince1986RKN434FM, Position>();
    case ASSI::FINE_1987_RKNG_34:
      return EmbeddedExplicitRungeKuttaNyströmIntegrator<
          methods::Fine1987RKNG34, Position>();
    default:
      LOG(FATAL) << message.kind();
      base::noreturn();
  }
}

template<typename Position, typename Velocity, typename Acceleration>
template<typename Integrator>
Integrator const& AdaptiveStepSizeIntegratorDeserializer<
    std::function<Status(Instant const& t,
                         std::vector<Position> const& positions,
                         std::vector<Velocity> const& velocities,
                         std::vector<Acceleration>& accelerations)>>::
ReadFromMessage(serialization::AdaptiveStepSizeIntegrator const& message) {
  using ASSI = serialization::AdaptiveStepSizeIntegrator;
  switch (message.kind()) {
    case ASSI::FINE_1987_RKNG_34:
      return EmbeddedExplicitGeneralizedRungeKuttaNyströmIntegrator<
          methods::Fine1987RKNG34, Position>();
    case ASSI::DORMAND_ELMIKKAWY_PRINCE_1986_RKN_434FM:
    default:
      LOG(FATAL) << message.kind();
      base::noreturn();
  }
}

template<typename Integrator>
not_null<std::unique_ptr<typename Integrator::Instance>>
ReadSmlsInstanceFromMessage(
    serialization::FixedStepSizeIntegratorInstance const& message,
    IntegrationProblem<typename Integrator::ODE> const& problem,
    typename Integrator::AppendState const& append_state,
    Time const& step,
    Integrator const& integrator) {
  CHECK(message.HasExtension(
      serialization::SymmetricLinearMultistepIntegratorInstance::extension))
      << message.DebugString();
  auto const& extension = message.GetExtension(
      serialization::SymmetricLinearMultistepIntegratorInstance::extension);
  return typename Integrator::Instance::ReadFromMessage(extension,
                                                        problem,
                                                        append_state,
                                                        step,
                                                        integrator);
}

//TODO(phl):comment
template<typename ODE, typename Method, bool first_same_as_last>
not_null<std::unique_ptr<typename Integrator<ODE>::Instance>>
ReadSprkInstanceFromMessage(
    serialization::FixedStepSizeIntegratorInstance const& message,
    IntegrationProblem<ODE> const& problem,
    typename Integrator<ODE>::AppendState const& append_state,
    Time const& step) {
  if constexpr (first_same_as_last) {
    switch (message.integrator().composition_method()) {
      case serialization::FixedStepSizeIntegrator::ABA: {
        auto const& integrator = SymplecticRungeKuttaNyströmIntegrator<
            Method,
            serialization::FixedStepSizeIntegrator::ABA,
            typename ODE::Position>();
        return ReadSrknInstanceFromMessage(
            message, problem, append_state, step, integrator);
      }
      case serialization::FixedStepSizeIntegrator::BAB: {
        auto const& integrator = SymplecticRungeKuttaNyströmIntegrator<
            Method,
            serialization::FixedStepSizeIntegrator::BAB,
            typename ODE::Position>();
        return ReadSrknInstanceFromMessage(
            message, problem, append_state, step, integrator);
      }
      case serialization::FixedStepSizeIntegrator::BA:
      default:
        LOG(FATAL) << message.DebugString();
        base::noreturn();
    }
  } else {
    CHECK_EQ(serialization::FixedStepSizeIntegrator::BA,
             message.integrator().composition_method());
    auto const& integrator = SymplecticRungeKuttaNyströmIntegrator<
        Method,
        serialization::FixedStepSizeIntegrator::BA,
        typename ODE::Position>();
    return ReadSrknInstanceFromMessage(
        message, problem, append_state, step, integrator);
  }
}

template<typename Integrator>
not_null<std::unique_ptr<typename Integrator::Instance>>
ReadSrknInstanceFromMessage(
    serialization::FixedStepSizeIntegratorInstance const& message,
    IntegrationProblem<typename Integrator::ODE> const& problem,
    typename Integrator::AppendState const& append_state,
    Time const& step,
    Integrator const& integrator) {
  CHECK(message.HasExtension(
      serialization::SymplecticRungeKuttaNystromIntegratorInstance::extension))
      << message.DebugString();
  auto const& extension = message.GetExtension(
      serialization::SymplecticRungeKuttaNystromIntegratorInstance::extension);
  return typename Integrator::Instance::ReadFromMessage(extension,
                                                        problem,
                                                        append_state,
                                                        step,
                                                        integrator);
}

template<typename ODE_>
Integrator<ODE_>::Instance::Instance(
    IntegrationProblem<ODE> const& problem,
    AppendState const& append_state)
    : equation_(problem.equation),
      current_state_(problem.initial_state),
      append_state_(std::move(append_state)) {
  CHECK_EQ(current_state_.positions.size(),
           current_state_.velocities.size());
}

template<typename ODE_>
DoublePrecision<Instant> const&
Integrator<ODE_>::Instance::time() const {
  return current_state_.time;
}

template<typename ODE_>
typename ODE_::SystemState const& Integrator<ODE_>::Instance::state() const {
  return current_state_;
}

template<typename ODE_>
void Integrator<ODE_>::Instance::WriteToMessage(
    not_null<serialization::IntegratorInstance*> message) const {
  current_state_.WriteToMessage(message->mutable_current_state());
}

template<typename ODE_>
Integrator<ODE_>::Instance::Instance() : equation_() {}

template<typename ODE_>
void FixedStepSizeIntegrator<ODE_>::Instance::WriteToMessage(
    not_null<serialization::IntegratorInstance*> message) const {
  Integrator<ODE>::Instance::WriteToMessage(message);
  auto* const extension = message->MutableExtension(
      serialization::FixedStepSizeIntegratorInstance::extension);
  step_.WriteToMessage(extension->mutable_step());
  integrator().WriteToMessage(extension->mutable_integrator());
}

<<<<<<< HEAD
#define PRINCIPIA_READ_FIXED_STEP_INTEGRATOR_INSTANCE_SMLS(method)    \
  auto const& integrator =                                             \
      SymmetricLinearMultistepIntegrator<methods::method,             \
                                         typename ODE::Position>();   \
  return ReadSmlsInstanceFromMessage(                                 \
      extension, problem, append_state, step, integrator)

// We do not deserialize an SPRK per se, but only when it is converted to an
// SRKN.  The reason is that an SPRK is for a different kind of equation than
// an SRKN, so the two would return different types.  If we ever need to do
// this we will need to specialize ReadFromMessage somehow.
#define PRINCIPIA_READ_FIXED_STEP_INTEGRATOR_INSTANCE_SPRK(method)         \
  return ReadSprkInstanceFromMessage<ODE,                                  \
                                     methods::method,                      \
                                     methods::method::first_same_as_last>( \
=======
#define PRINCIPIA_READ_FIXED_STEP_INTEGRATOR_INSTANCE_SLMS(method)    \
  auto const& integrator =                                            \
      SymmetricLinearMultistepIntegrator<methods::method,             \
                                         typename ODE::Position>();   \
  return ReadSlmsInstanceFromMessage(                                 \
      extension, problem, append_state, step, integrator)

#define PRINCIPIA_READ_FIXED_STEP_INTEGRATOR_INSTANCE_SPRK(method)   \
  return ReadSprkFromMessage<                                        \
      not_null<std::unique_ptr<typename Integrator<ODE>::Instance>>, \
      typename ODE::Position,                                        \
      methods::method,                                               \
      methods::method::first_same_as_last>(                          \
>>>>>>> ee88d4a7
      extension, problem, append_state, step)

#define PRINCIPIA_READ_FIXED_STEP_INTEGRATOR_INSTANCE_SRKN(method)     \
  auto const& integrator =                                             \
      SymplecticRungeKuttaNyströmIntegrator<methods::method,           \
                                            typename ODE::Position>(); \
  return ReadSrknInstanceFromMessage(                                  \
      extension, problem, append_state, step, integrator)

template<typename ODE_>
not_null<std::unique_ptr<typename Integrator<ODE_>::Instance>>
FixedStepSizeIntegrator<ODE_>::Instance::ReadFromMessage(
    serialization::IntegratorInstance const& message,
    ODE const& equation,
    AppendState const& append_state) {
  IntegrationProblem<ODE> problem;
  problem.equation = equation;
  problem.initial_state =
      ODE::SystemState::ReadFromMessage(message.current_state());

  CHECK(message.HasExtension(
      serialization::FixedStepSizeIntegratorInstance::extension))
      << "Not a fixed-step integrator instance " << message.DebugString();
  auto const& extension = message.GetExtension(
      serialization::FixedStepSizeIntegratorInstance::extension);
  Time const step = Time::ReadFromMessage(extension.step());

  switch (extension.integrator().kind()) {
<<<<<<< HEAD
    PRINCIPIA_CASES(PRINCIPIA_READ_FIXED_STEP_INTEGRATOR_INSTANCE_SMLS,
                    PRINCIPIA_READ_FIXED_STEP_INTEGRATOR_INSTANCE_SPRK,
                    PRINCIPIA_READ_FIXED_STEP_INTEGRATOR_INSTANCE_SRKN);
=======
    PRINCIPIA_INTEGRATOR_CASES(
        PRINCIPIA_READ_FIXED_STEP_INTEGRATOR_INSTANCE_SLMS,
        PRINCIPIA_READ_FIXED_STEP_INTEGRATOR_INSTANCE_SPRK,
        PRINCIPIA_READ_FIXED_STEP_INTEGRATOR_INSTANCE_SRKN)
>>>>>>> ee88d4a7
    default:
      LOG(FATAL) << message.DebugString();
      base::noreturn();
  }
}

<<<<<<< HEAD
#undef PRINCIPIA_READ_FIXED_STEP_INTEGRATOR_INSTANCE_SMLS
=======
#undef PRINCIPIA_READ_FIXED_STEP_INTEGRATOR_INSTANCE_SLMS
>>>>>>> ee88d4a7
#undef PRINCIPIA_READ_FIXED_STEP_INTEGRATOR_INSTANCE_SPRK
#undef PRINCIPIA_READ_FIXED_STEP_INTEGRATOR_INSTANCE_SPRK

template<typename ODE_>
FixedStepSizeIntegrator<ODE_>::Instance::Instance(
    IntegrationProblem<ODE> const& problem,
    AppendState const& append_state,
    Time const& step)
    : Integrator<ODE>::Instance(problem, std::move(append_state)),
      step_(step) {
  CHECK_NE(Time(), step_);
}

<<<<<<< HEAD
#define PRINCIPIA_READ_FIXED_STEP_INTEGRATOR_SMLS(method)    \
  return SymmetricLinearMultistepIntegrator<methods::method, \
                                            typename ODE::Position>()

// We do not deserialize an SPRK per se, but only when it is converted to an
// SRKN.  The reason is that an SPRK is for a different kind of equation than
// an SRKN, so the two would return different types.  If we ever need to do
// this we will need to specialize ReadFromMessage somehow.
#define PRINCIPIA_READ_FIXED_STEP_INTEGRATOR_SPRK(method) \
  CHECK(message.has_composition_method());                \
  return SprkAsSrknDeserializer<                          \
      ODE,                                                \
      methods::method,                                    \
      methods::method::first_same_as_last>::ReadFromMessage(message)
=======
#define PRINCIPIA_READ_FIXED_STEP_INTEGRATOR_SLMS(method)    \
  return SymmetricLinearMultistepIntegrator<methods::method, \
                                            typename ODE::Position>()

#define PRINCIPIA_READ_FIXED_STEP_INTEGRATOR_SPRK(method)         \
  serialization::FixedStepSizeIntegratorInstance instance;        \
  *instance.mutable_integrator() = message;                       \
  return ReadSprkFromMessage<FixedStepSizeIntegrator<ODE> const&, \
                             typename ODE::Position,              \
                             methods::method,                     \
                             methods::method::first_same_as_last>(instance)
>>>>>>> ee88d4a7

#define PRINCIPIA_READ_FIXED_STEP_INTEGRATOR_SRKN(method)       \
  return SymplecticRungeKuttaNyströmIntegrator<methods::method, \
                                               typename ODE::Position>()

template<typename ODE_>
FixedStepSizeIntegrator<ODE_> const&
FixedStepSizeIntegrator<ODE_>::ReadFromMessage(
      serialization::FixedStepSizeIntegrator const& message) {
  switch (message.kind()) {
<<<<<<< HEAD
    PRINCIPIA_CASES(PRINCIPIA_READ_FIXED_STEP_INTEGRATOR_SMLS,
                    PRINCIPIA_READ_FIXED_STEP_INTEGRATOR_SPRK,
                    PRINCIPIA_READ_FIXED_STEP_INTEGRATOR_SRKN);
=======
    PRINCIPIA_INTEGRATOR_CASES(PRINCIPIA_READ_FIXED_STEP_INTEGRATOR_SLMS,
                               PRINCIPIA_READ_FIXED_STEP_INTEGRATOR_SPRK,
                               PRINCIPIA_READ_FIXED_STEP_INTEGRATOR_SRKN)
>>>>>>> ee88d4a7
    default:
      LOG(FATAL) << message.kind();
      base::noreturn();
  }
}

<<<<<<< HEAD
#undef PRINCIPIA_READ_FIXED_STEP_INTEGRATOR_SMLS
=======
#undef PRINCIPIA_READ_FIXED_STEP_INTEGRATOR_SLMS
>>>>>>> ee88d4a7
#undef PRINCIPIA_READ_FIXED_STEP_INTEGRATOR_SPRK
#undef PRINCIPIA_READ_FIXED_STEP_INTEGRATOR_SPRK

template<typename Equation>
FixedStepSizeIntegrator<Equation> const&
ParseFixedStepSizeIntegrator(std::string const& integrator_kind) {
  serialization::FixedStepSizeIntegrator::Kind kind;
  CHECK(serialization::FixedStepSizeIntegrator::Kind_Parse(integrator_kind,
                                                           &kind))
      << "'" << integrator_kind
      << "' is not a valid FixedStepSizeIntegrator.Kind";
  serialization::FixedStepSizeIntegrator message;
  message.set_kind(kind);
  return FixedStepSizeIntegrator<Equation>::ReadFromMessage(message);
}

template<typename ODE_>
AdaptiveStepSizeIntegrator<ODE_>::Parameters::Parameters(
    Time const first_time_step,
    double const safety_factor,
    std::int64_t const max_steps,
    bool const last_step_is_exact)
    : first_time_step(first_time_step),
      safety_factor(safety_factor),
      max_steps(max_steps),
      last_step_is_exact(last_step_is_exact) {}

template<typename ODE_>
AdaptiveStepSizeIntegrator<ODE_>::Parameters::Parameters(
    Time const first_time_step,
    double const safety_factor)
    : Parameters(first_time_step,
                 safety_factor,
                 /*max_steps=*/std::numeric_limits<std::int64_t>::max(),
                 /*last_step_is_exact=*/true) {}

template<typename ODE_>
void AdaptiveStepSizeIntegrator<ODE_>::Parameters::WriteToMessage(
    not_null<serialization::AdaptiveStepSizeIntegratorInstance::
                 Parameters*> const message) const {
  first_time_step.WriteToMessage(message->mutable_first_time_step());
  message->set_safety_factor(safety_factor);
  message->set_max_steps(max_steps);
  message->set_last_step_is_exact(last_step_is_exact);
}

template<typename ODE_>
typename AdaptiveStepSizeIntegrator<ODE_>::Parameters
AdaptiveStepSizeIntegrator<ODE_>::Parameters::ReadFromMessage(
    serialization::AdaptiveStepSizeIntegratorInstance::Parameters const&
        message) {
  bool const is_pre_cartan = !message.has_last_step_is_exact();
  Parameters result(Time::ReadFromMessage(message.first_time_step()),
                    message.safety_factor(),
                    message.max_steps(),
                    is_pre_cartan ? true : message.last_step_is_exact());
  return result;
}

template<typename ODE_>
void AdaptiveStepSizeIntegrator<ODE_>::Instance::WriteToMessage(
    not_null<serialization::IntegratorInstance*> message) const {
  Integrator<ODE>::Instance::WriteToMessage(message);
  auto* const extension = message->MutableExtension(
      serialization::AdaptiveStepSizeIntegratorInstance::extension);
  parameters_.WriteToMessage(extension->mutable_parameters());
  time_step_.WriteToMessage(extension->mutable_time_step());
  extension->set_first_use(first_use_);
  integrator().WriteToMessage(extension->mutable_integrator());
}

template<typename ODE_>
not_null<std::unique_ptr<typename Integrator<ODE_>::Instance>>
AdaptiveStepSizeIntegrator<ODE_>::Instance::ReadFromMessage(
    serialization::IntegratorInstance const& message,
    ODE const& equation,
    AppendState const& append_state,
    ToleranceToErrorRatio const& tolerance_to_error_ratio) {
  IntegrationProblem<ODE> problem;
  problem.equation = equation;
  problem.initial_state =
      ODE::SystemState::ReadFromMessage(message.current_state());

  CHECK(message.HasExtension(
      serialization::AdaptiveStepSizeIntegratorInstance::extension))
      << "Not an adaptive-step integrator instance " << message.DebugString();
  auto const& extension = message.GetExtension(
      serialization::AdaptiveStepSizeIntegratorInstance::extension);
  auto parameters =
      Parameters::ReadFromMessage(extension.parameters());
  AdaptiveStepSizeIntegrator const& integrator =
      AdaptiveStepSizeIntegrator::ReadFromMessage(extension.integrator());

  // TODO(phl): We would really like this function to return a pointer to an
  // instance from this class, not an instance from |Integrator|.  Unfortunately
  // this confuses Visual Studio 2015...
  auto instance = integrator.ReadFromMessage(
      extension, problem, append_state, tolerance_to_error_ratio, parameters);

  Instance* const down_cast_instance = dynamic_cast<Instance*>(&*instance);
  bool const is_pre_cartan = !extension.has_time_step();
  if (is_pre_cartan) {
    down_cast_instance->time_step_ = parameters.first_time_step;
  } else {
    down_cast_instance->time_step_ =
        Time::ReadFromMessage(extension.time_step());
    down_cast_instance->first_use_ = extension.first_use();
  }

  return instance;
}

template<typename ODE_>
AdaptiveStepSizeIntegrator<ODE_>::Instance::Instance(
    IntegrationProblem<ODE> const& problem,
    AppendState const& append_state,
    ToleranceToErrorRatio const& tolerance_to_error_ratio,
    Parameters const& parameters)
    : Integrator<ODE>::Instance(problem, append_state),
      tolerance_to_error_ratio_(tolerance_to_error_ratio),
      parameters_(parameters),
      time_step_(parameters.first_time_step) {
  CHECK_NE(Time(), parameters.first_time_step);
  CHECK_GT(parameters.safety_factor, 0);
  CHECK_LT(parameters.safety_factor, 1);
}

template<typename ODE_>
AdaptiveStepSizeIntegrator<ODE_> const&
AdaptiveStepSizeIntegrator<ODE_>::ReadFromMessage(
    serialization::AdaptiveStepSizeIntegrator const& message) {
  return AdaptiveStepSizeIntegratorDeserializer<
      typename ODE_::RightHandSideComputation>::
      template ReadFromMessage<AdaptiveStepSizeIntegrator<ODE_>>(message);
}

template<typename Equation>
AdaptiveStepSizeIntegrator<Equation> const& ParseAdaptiveStepSizeIntegrator(
    std::string const& integrator_kind) {
  serialization::AdaptiveStepSizeIntegrator::Kind kind;
  CHECK(serialization::AdaptiveStepSizeIntegrator::Kind_Parse(integrator_kind,
                                                              &kind))
      << "'" << integrator_kind
      << "' is not a valid AdaptiveStepSizeIntegrator.Kind";
  serialization::AdaptiveStepSizeIntegrator message;
  message.set_kind(kind);
  return AdaptiveStepSizeIntegrator<Equation>::ReadFromMessage(message);
}

}  // namespace internal_integrators
}  // namespace integrators
}  // namespace principia

#undef PRINCIPIA_CASE_SLMS
#undef PRINCIPIA_CASE_SPRK
#undef PRINCIPIA_CASE_SRKN
#undef PRINCIPIA_CASES<|MERGE_RESOLUTION|>--- conflicted
+++ resolved
@@ -14,139 +14,6 @@
 #include "integrators/symmetric_linear_multistep_integrator.hpp"
 #include "integrators/symplectic_runge_kutta_nyström_integrator.hpp"
 
-<<<<<<< HEAD
-#define PRINCIPIA_CASE_SLMS(kind, method, action)      \
-  case serialization::FixedStepSizeIntegrator::kind: { \
-    action(method);                                    \
-  }
-
-// We do not deserialize an SPRK per se, but only when it is converted to an
-// SRKN.  The reason is that an SPRK is for a different kind of equation than
-// an SRKN, so the two would return different types.  If we ever need to do
-// this we will need to specialize ReadFromMessage somehow.
-#define PRINCIPIA_CASE_SPRK(kind, method, action)      \
-  case serialization::FixedStepSizeIntegrator::kind: { \
-    action(method);                                    \
-  }
-
-#define PRINCIPIA_CASE_SRKN(kind, method, action)      \
-  case serialization::FixedStepSizeIntegrator::kind: { \
-    action(method);                                    \
-  }
-
-#define PRINCIPIA_CASES(slms_action, sprk_action, srkn_action)                 \
-  PRINCIPIA_CASE_SPRK(BLANES_MOAN_2002_S6,                                     \
-                      BlanesMoan2002S6,                                        \
-                      sprk_action);                                            \
-  PRINCIPIA_CASE_SPRK(BLANES_MOAN_2002_S10,                                    \
-                      BlanesMoan2002S10,                                       \
-                      sprk_action);                                            \
-  PRINCIPIA_CASE_SRKN(BLANES_MOAN_2002_SRKN_6B,                                \
-                      BlanesMoan2002SRKN6B,                                    \
-                      srkn_action);                                            \
-  PRINCIPIA_CASE_SRKN(BLANES_MOAN_2002_SRKN_11B,                               \
-                      BlanesMoan2002SRKN11B,                                   \
-                      srkn_action);                                            \
-  PRINCIPIA_CASE_SRKN(BLANES_MOAN_2002_SRKN_14A,                               \
-                      BlanesMoan2002SRKN14A,                                   \
-                      srkn_action);                                            \
-  PRINCIPIA_CASE_SPRK(CANDY_ROZMUS_1991_FOREST_RUTH_1990,                      \
-                      CandyRozmus1991ForestRuth1990,                           \
-                      sprk_action);                                            \
-  PRINCIPIA_CASE_SPRK(MCLACHLAN_1995_S2,                                       \
-                      McLachlan1995S2,                                         \
-                      sprk_action);                                            \
-  PRINCIPIA_CASE_SPRK(MCLACHLAN_1995_S4,                                       \
-                      McLachlan1995S4,                                         \
-                      sprk_action);                                            \
-  PRINCIPIA_CASE_SPRK(MCLACHLAN_1995_S5,                                       \
-                      McLachlan1995S5,                                         \
-                      sprk_action);                                            \
-  PRINCIPIA_CASE_SRKN(MCLACHLAN_1995_SB3A_4,                                   \
-                      McLachlan1995SB3A4,                                      \
-                      srkn_action);                                            \
-  PRINCIPIA_CASE_SRKN(MCLACHLAN_1995_SB3A_5,                                   \
-                      McLachlan1995SB3A5,                                      \
-                      srkn_action);                                            \
-  PRINCIPIA_CASE_SPRK(MCLACHLAN_1995_SS5,                                      \
-                      McLachlan1995SS5,                                        \
-                      sprk_action);                                            \
-  PRINCIPIA_CASE_SPRK(MCLACHLAN_1995_SS9,                                      \
-                      McLachlan1995SS9,                                        \
-                      sprk_action);                                            \
-  PRINCIPIA_CASE_SPRK(MCLACHLAN_1995_SS15,                                     \
-                      McLachlan1995SS15,                                       \
-                      sprk_action);                                            \
-  PRINCIPIA_CASE_SPRK(MCLACHLAN_1995_SS17,                                     \
-                      McLachlan1995SS17,                                       \
-                      sprk_action);                                            \
-  PRINCIPIA_CASE_SPRK(MCLACHLAN_ATELA_1992_ORDER_2_OPTIMAL,                    \
-                      McLachlanAtela1992Order2Optimal,                         \
-                      sprk_action);                                            \
-  PRINCIPIA_CASE_SPRK(MCLACHLAN_ATELA_1992_ORDER_3_OPTIMAL,                    \
-                      McLachlanAtela1992Order3Optimal,                         \
-                      sprk_action);                                            \
-  PRINCIPIA_CASE_SRKN(MCLACHLAN_ATELA_1992_ORDER_4_OPTIMAL,                    \
-                      McLachlanAtela1992Order4Optimal,                         \
-                      srkn_action);                                            \
-  PRINCIPIA_CASE_SRKN(MCLACHLAN_ATELA_1992_ORDER_5_OPTIMAL,                    \
-                      McLachlanAtela1992Order5Optimal,                         \
-                      srkn_action);                                            \
-  PRINCIPIA_CASE_SPRK(NEWTON_DELAMBRE_STORMER_VERLET_LEAPFROG,                 \
-                      NewtonDelambreStørmerVerletLeapfrog,                     \
-                      sprk_action);                                            \
-  PRINCIPIA_CASE_SRKN(OKUNBOR_SKEEL_1994_ORDER_6_METHOD_13,                    \
-                      OkunborSkeel1994Order6Method13,                          \
-                      srkn_action);                                            \
-  PRINCIPIA_CASE_SLMS(QUINLAN_1999_ORDER_8A,                                   \
-                      Quinlan1999Order8A,                                      \
-                      slms_action);                                            \
-  PRINCIPIA_CASE_SLMS(QUINLAN_1999_ORDER_8B,                                   \
-                      Quinlan1999Order8B,                                      \
-                      slms_action);                                            \
-  PRINCIPIA_CASE_SLMS(QUINLAN_TREMAINE_1990_ORDER_8,                           \
-                      QuinlanTremaine1990Order8,                               \
-                      slms_action);                                            \
-  PRINCIPIA_CASE_SLMS(QUINLAN_TREMAINE_1990_ORDER_10,                          \
-                      QuinlanTremaine1990Order10,                              \
-                      slms_action);                                            \
-  PRINCIPIA_CASE_SLMS(QUINLAN_TREMAINE_1990_ORDER_12,                          \
-                      QuinlanTremaine1990Order12,                              \
-                      slms_action);                                            \
-  PRINCIPIA_CASE_SLMS(QUINLAN_TREMAINE_1990_ORDER_14,                          \
-                      QuinlanTremaine1990Order14,                              \
-                      slms_action);                                            \
-  PRINCIPIA_CASE_SPRK(RUTH_1983,                                               \
-                      Ruth1983,                                                \
-                      sprk_action);                                            \
-  PRINCIPIA_CASE_SPRK(SUZUKI_1990,                                             \
-                      鈴木1990,                                                 \
-                      sprk_action);                                            \
-  PRINCIPIA_CASE_SPRK(YOSHIDA_1990_ORDER_6A,                                   \
-                      吉田1990Order6A,                                          \
-                      sprk_action);                                            \
-  PRINCIPIA_CASE_SPRK(YOSHIDA_1990_ORDER_6B,                                   \
-                      吉田1990Order6B,                                          \
-                      sprk_action);                                            \
-  PRINCIPIA_CASE_SPRK(YOSHIDA_1990_ORDER_6C,                                   \
-                      吉田1990Order6C,                                          \
-                      sprk_action);                                            \
-  PRINCIPIA_CASE_SPRK(YOSHIDA_1990_ORDER_8A,                                   \
-                      吉田1990Order8A,                                          \
-                      sprk_action);                                            \
-  PRINCIPIA_CASE_SPRK(YOSHIDA_1990_ORDER_8B,                                   \
-                      吉田1990Order8B,                                          \
-                      sprk_action);                                            \
-  PRINCIPIA_CASE_SPRK(YOSHIDA_1990_ORDER_8C,                                   \
-                      吉田1990Order8C,                                          \
-                      sprk_action);                                            \
-  PRINCIPIA_CASE_SPRK(YOSHIDA_1990_ORDER_8D,                                   \
-                      吉田1990Order8D,                                          \
-                      sprk_action);                                            \
-  PRINCIPIA_CASE_SPRK(YOSHIDA_1990_ORDER_8E,                                   \
-                      吉田1990Order8E,                                          \
-                      sprk_action)
-=======
 // A case branch in a switch on the serialized integrator |kind|.  It determines
 // the |method| type from the |kind| and calls |action| on it.  |action| must be
 // a 1-argument macro.
@@ -271,7 +138,6 @@
   PRINCIPIA_INTEGRATOR_CASE(YOSHIDA_1990_ORDER_8E,                        \
                             吉田1990Order8E,                              \
                             sprk_action)
->>>>>>> ee88d4a7
 
 namespace principia {
 namespace integrators {
@@ -464,89 +330,6 @@
   }
 }
 
-template<typename Integrator>
-not_null<std::unique_ptr<typename Integrator::Instance>>
-ReadSmlsInstanceFromMessage(
-    serialization::FixedStepSizeIntegratorInstance const& message,
-    IntegrationProblem<typename Integrator::ODE> const& problem,
-    typename Integrator::AppendState const& append_state,
-    Time const& step,
-    Integrator const& integrator) {
-  CHECK(message.HasExtension(
-      serialization::SymmetricLinearMultistepIntegratorInstance::extension))
-      << message.DebugString();
-  auto const& extension = message.GetExtension(
-      serialization::SymmetricLinearMultistepIntegratorInstance::extension);
-  return typename Integrator::Instance::ReadFromMessage(extension,
-                                                        problem,
-                                                        append_state,
-                                                        step,
-                                                        integrator);
-}
-
-//TODO(phl):comment
-template<typename ODE, typename Method, bool first_same_as_last>
-not_null<std::unique_ptr<typename Integrator<ODE>::Instance>>
-ReadSprkInstanceFromMessage(
-    serialization::FixedStepSizeIntegratorInstance const& message,
-    IntegrationProblem<ODE> const& problem,
-    typename Integrator<ODE>::AppendState const& append_state,
-    Time const& step) {
-  if constexpr (first_same_as_last) {
-    switch (message.integrator().composition_method()) {
-      case serialization::FixedStepSizeIntegrator::ABA: {
-        auto const& integrator = SymplecticRungeKuttaNyströmIntegrator<
-            Method,
-            serialization::FixedStepSizeIntegrator::ABA,
-            typename ODE::Position>();
-        return ReadSrknInstanceFromMessage(
-            message, problem, append_state, step, integrator);
-      }
-      case serialization::FixedStepSizeIntegrator::BAB: {
-        auto const& integrator = SymplecticRungeKuttaNyströmIntegrator<
-            Method,
-            serialization::FixedStepSizeIntegrator::BAB,
-            typename ODE::Position>();
-        return ReadSrknInstanceFromMessage(
-            message, problem, append_state, step, integrator);
-      }
-      case serialization::FixedStepSizeIntegrator::BA:
-      default:
-        LOG(FATAL) << message.DebugString();
-        base::noreturn();
-    }
-  } else {
-    CHECK_EQ(serialization::FixedStepSizeIntegrator::BA,
-             message.integrator().composition_method());
-    auto const& integrator = SymplecticRungeKuttaNyströmIntegrator<
-        Method,
-        serialization::FixedStepSizeIntegrator::BA,
-        typename ODE::Position>();
-    return ReadSrknInstanceFromMessage(
-        message, problem, append_state, step, integrator);
-  }
-}
-
-template<typename Integrator>
-not_null<std::unique_ptr<typename Integrator::Instance>>
-ReadSrknInstanceFromMessage(
-    serialization::FixedStepSizeIntegratorInstance const& message,
-    IntegrationProblem<typename Integrator::ODE> const& problem,
-    typename Integrator::AppendState const& append_state,
-    Time const& step,
-    Integrator const& integrator) {
-  CHECK(message.HasExtension(
-      serialization::SymplecticRungeKuttaNystromIntegratorInstance::extension))
-      << message.DebugString();
-  auto const& extension = message.GetExtension(
-      serialization::SymplecticRungeKuttaNystromIntegratorInstance::extension);
-  return typename Integrator::Instance::ReadFromMessage(extension,
-                                                        problem,
-                                                        append_state,
-                                                        step,
-                                                        integrator);
-}
-
 template<typename ODE_>
 Integrator<ODE_>::Instance::Instance(
     IntegrationProblem<ODE> const& problem,
@@ -588,23 +371,6 @@
   integrator().WriteToMessage(extension->mutable_integrator());
 }
 
-<<<<<<< HEAD
-#define PRINCIPIA_READ_FIXED_STEP_INTEGRATOR_INSTANCE_SMLS(method)    \
-  auto const& integrator =                                             \
-      SymmetricLinearMultistepIntegrator<methods::method,             \
-                                         typename ODE::Position>();   \
-  return ReadSmlsInstanceFromMessage(                                 \
-      extension, problem, append_state, step, integrator)
-
-// We do not deserialize an SPRK per se, but only when it is converted to an
-// SRKN.  The reason is that an SPRK is for a different kind of equation than
-// an SRKN, so the two would return different types.  If we ever need to do
-// this we will need to specialize ReadFromMessage somehow.
-#define PRINCIPIA_READ_FIXED_STEP_INTEGRATOR_INSTANCE_SPRK(method)         \
-  return ReadSprkInstanceFromMessage<ODE,                                  \
-                                     methods::method,                      \
-                                     methods::method::first_same_as_last>( \
-=======
 #define PRINCIPIA_READ_FIXED_STEP_INTEGRATOR_INSTANCE_SLMS(method)    \
   auto const& integrator =                                            \
       SymmetricLinearMultistepIntegrator<methods::method,             \
@@ -618,7 +384,6 @@
       typename ODE::Position,                                        \
       methods::method,                                               \
       methods::method::first_same_as_last>(                          \
->>>>>>> ee88d4a7
       extension, problem, append_state, step)
 
 #define PRINCIPIA_READ_FIXED_STEP_INTEGRATOR_INSTANCE_SRKN(method)     \
@@ -647,27 +412,17 @@
   Time const step = Time::ReadFromMessage(extension.step());
 
   switch (extension.integrator().kind()) {
-<<<<<<< HEAD
-    PRINCIPIA_CASES(PRINCIPIA_READ_FIXED_STEP_INTEGRATOR_INSTANCE_SMLS,
-                    PRINCIPIA_READ_FIXED_STEP_INTEGRATOR_INSTANCE_SPRK,
-                    PRINCIPIA_READ_FIXED_STEP_INTEGRATOR_INSTANCE_SRKN);
-=======
     PRINCIPIA_INTEGRATOR_CASES(
         PRINCIPIA_READ_FIXED_STEP_INTEGRATOR_INSTANCE_SLMS,
         PRINCIPIA_READ_FIXED_STEP_INTEGRATOR_INSTANCE_SPRK,
         PRINCIPIA_READ_FIXED_STEP_INTEGRATOR_INSTANCE_SRKN)
->>>>>>> ee88d4a7
     default:
       LOG(FATAL) << message.DebugString();
       base::noreturn();
   }
 }
 
-<<<<<<< HEAD
-#undef PRINCIPIA_READ_FIXED_STEP_INTEGRATOR_INSTANCE_SMLS
-=======
 #undef PRINCIPIA_READ_FIXED_STEP_INTEGRATOR_INSTANCE_SLMS
->>>>>>> ee88d4a7
 #undef PRINCIPIA_READ_FIXED_STEP_INTEGRATOR_INSTANCE_SPRK
 #undef PRINCIPIA_READ_FIXED_STEP_INTEGRATOR_INSTANCE_SPRK
 
@@ -681,22 +436,6 @@
   CHECK_NE(Time(), step_);
 }
 
-<<<<<<< HEAD
-#define PRINCIPIA_READ_FIXED_STEP_INTEGRATOR_SMLS(method)    \
-  return SymmetricLinearMultistepIntegrator<methods::method, \
-                                            typename ODE::Position>()
-
-// We do not deserialize an SPRK per se, but only when it is converted to an
-// SRKN.  The reason is that an SPRK is for a different kind of equation than
-// an SRKN, so the two would return different types.  If we ever need to do
-// this we will need to specialize ReadFromMessage somehow.
-#define PRINCIPIA_READ_FIXED_STEP_INTEGRATOR_SPRK(method) \
-  CHECK(message.has_composition_method());                \
-  return SprkAsSrknDeserializer<                          \
-      ODE,                                                \
-      methods::method,                                    \
-      methods::method::first_same_as_last>::ReadFromMessage(message)
-=======
 #define PRINCIPIA_READ_FIXED_STEP_INTEGRATOR_SLMS(method)    \
   return SymmetricLinearMultistepIntegrator<methods::method, \
                                             typename ODE::Position>()
@@ -708,7 +447,6 @@
                              typename ODE::Position,              \
                              methods::method,                     \
                              methods::method::first_same_as_last>(instance)
->>>>>>> ee88d4a7
 
 #define PRINCIPIA_READ_FIXED_STEP_INTEGRATOR_SRKN(method)       \
   return SymplecticRungeKuttaNyströmIntegrator<methods::method, \
@@ -719,26 +457,16 @@
 FixedStepSizeIntegrator<ODE_>::ReadFromMessage(
       serialization::FixedStepSizeIntegrator const& message) {
   switch (message.kind()) {
-<<<<<<< HEAD
-    PRINCIPIA_CASES(PRINCIPIA_READ_FIXED_STEP_INTEGRATOR_SMLS,
-                    PRINCIPIA_READ_FIXED_STEP_INTEGRATOR_SPRK,
-                    PRINCIPIA_READ_FIXED_STEP_INTEGRATOR_SRKN);
-=======
     PRINCIPIA_INTEGRATOR_CASES(PRINCIPIA_READ_FIXED_STEP_INTEGRATOR_SLMS,
                                PRINCIPIA_READ_FIXED_STEP_INTEGRATOR_SPRK,
                                PRINCIPIA_READ_FIXED_STEP_INTEGRATOR_SRKN)
->>>>>>> ee88d4a7
     default:
       LOG(FATAL) << message.kind();
       base::noreturn();
   }
 }
 
-<<<<<<< HEAD
-#undef PRINCIPIA_READ_FIXED_STEP_INTEGRATOR_SMLS
-=======
 #undef PRINCIPIA_READ_FIXED_STEP_INTEGRATOR_SLMS
->>>>>>> ee88d4a7
 #undef PRINCIPIA_READ_FIXED_STEP_INTEGRATOR_SPRK
 #undef PRINCIPIA_READ_FIXED_STEP_INTEGRATOR_SPRK
 

--- conflicted
+++ resolved
@@ -409,37 +409,6 @@
   message->set_kind(Method::kind);
 }
 
-<<<<<<< HEAD
-//template<typename Method, typename Position>
-//not_null<std::unique_ptr<
-//    typename Integrator<
-//    SpecialSecondOrderDifferentialEquation<Position>>::Instance>>
-//SymmetricLinearMultistepIntegrator<Method, Position>::ReadFromMessage(
-//    serialization::FixedStepSizeIntegratorInstance const& message,
-//    IntegrationProblem<ODE> const& problem,
-//    AppendState const& append_state,
-//    Time const& step) const {
-//  CHECK(message.HasExtension(
-//      serialization::SymmetricLinearMultistepIntegratorInstance::extension))
-//      << message.DebugString();
-//  auto const& extension = message.GetExtension(
-//      serialization::SymmetricLinearMultistepIntegratorInstance::extension);
-//
-//  std::list<typename Instance::Step> previous_steps;
-//  for (auto const& previous_step : extension.previous_steps()) {
-//    previous_steps.push_back(Instance::Step::ReadFromMessage(previous_step));
-//  }
-//  return std::unique_ptr<typename Integrator<ODE>::Instance>(
-//      new Instance(problem,
-//                   append_state,
-//                   step,
-//                   extension.startup_step_index(),
-//                   previous_steps,
-//                   *this));
-//}
-
-=======
->>>>>>> ee88d4a7
 }  // namespace internal_symmetric_linear_multistep_integrator
 
 template<typename Method, typename Position>

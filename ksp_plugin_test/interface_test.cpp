--- conflicted
+++ resolved
@@ -83,11 +83,8 @@
 using quantities::si::Second;
 using quantities::si::Tonne;
 using testing_utilities::AlmostEquals;
-<<<<<<< HEAD
+using testing_utilities::EqualsProto;
 using testing_utilities::FillUniquePtr;
-=======
-using testing_utilities::EqualsProto;
->>>>>>> 78a1a1c4
 using ::testing::AllOf;
 using ::testing::ByMove;
 using ::testing::DoAll;
@@ -127,6 +124,13 @@
 QP parent_relative_degrees_of_freedom = {parent_position, parent_velocity};
 
 }  // namespace
+
+MATCHER_P4(BurnMatches, thrust, specific_impulse, initial_time, Δv, "") {
+  return arg.thrust == thrust &&
+         arg.specific_impulse == specific_impulse &&
+         arg.initial_time == initial_time &&
+         arg.Δv == Δv;
+}
 
 class InterfaceTest : public testing::Test {
  protected:

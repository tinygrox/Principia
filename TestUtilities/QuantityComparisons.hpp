--- conflicted
+++ resolved
@@ -1,4 +1,3 @@
-<<<<<<< HEAD
 ﻿#pragma once
 
 #include "Quantities/Dimensionless.hpp"
@@ -35,43 +34,4 @@
 }  // namespace test_utilities
 }  // namespace principia
 
-#include "QuantityComparisons-body.hpp"
-=======
-﻿#pragma once
-
-#include "Quantities/Dimensionless.hpp"
-#include "Quantities/Quantities.hpp"
-#include "TestUtilities/TestUtilities.hpp"
-
-namespace principia {
-namespace test_utilities {
-
-quantities::Dimensionless const tolerance =  1e-14;
-
-template<typename D>
-void AssertEqual(quantities::Quantity<D> const& left,
-                 quantities::Quantity<D> const& right,
-                 quantities::Dimensionless const& ε = tolerance);
-
-template<typename D>
-void AssertNotEqual(quantities::Quantity<D> const& left,
-                    quantities::Quantity<D> const& right,
-                    quantities::Dimensionless const& ε = tolerance);
-
-void AssertEqualAbsolute(quantities::Dimensionless const& left,
-                         quantities::Dimensionless const& right,
-                         quantities::Dimensionless const& ε = tolerance);
-
-void AssertEqual(quantities::Dimensionless const& left,
-                 quantities::Dimensionless const& right,
-                 quantities::Dimensionless const& ε = tolerance);
-
-void AssertNotEqual(quantities::Dimensionless const& left,
-                    quantities::Dimensionless const& right,
-                    quantities::Dimensionless const& ε = tolerance);
-
-}  // namespace test_utilities
-}  // namespace principia
-
-#include "TestUtilities/QuantityComparisons-body.hpp"
->>>>>>> a28cfbba
+#include "TestUtilities/QuantityComparisons-body.hpp"
(* ::Package:: *)

NormalizationFactor[n_,m_]:=Sqrt[((n-m)!(2n+1)(2-KroneckerDelta[0,m]))/(n+m)!]


pnrm[n_,m_,sin\[Phi]_]:=NormalizationFactor[n,m]LegendreP[n,m,sin\[Phi]]


(maximizations=Table[Table[Maximize[{Abs[pnrm[n,m,z]],z>=-1,z<=1},z][[1]],{m,0,n}],{n,0,5}]);
N[maximizations,51]//TableForm


Show[
Plot[Evaluate@Table[pnrm[#,m,z],{m,0,#}],{z,-1,1}],
Plot[Evaluate[-maximizations[[#+1,;;]]],{z,-1,1}],ImageSize->500]&/@{4,5}//Row


ClearAll[maxP];
maxP[n_,0]:=maxP[n,0]={Abs[pnrm[n,0,-1]],-1};
maxP[n_,n_]:=maxP[n,n]={Abs[pnrm[n,n,0]],0};
maxP[n_,m_]:=maxP[n,m]=Check[
{Abs[pnrm[n,m,#]],#}&[FindRoot[
 D[pnrm[n,m,z],z],
 {z,-1+10^-104,SetPrecision[maxP[n,m+1][[2]],\[Infinity]]},
 Method->"Brent",
 PrecisionGoal->104,
 AccuracyGoal->\[Infinity],
 WorkingPrecision->210][[1,2]]],
ToString[{n,m}]<>": error"]


(nmaximizations=Table[Table[maxP[n,m][[1]],{m,0,n}],{n,0,5}])//TableForm


maximizations-nmaximizations//TableForm


Table[
ToExpression[StringReplace[ToString[N[nmaximizations,sigdec]],"."->""]]/10^(sigdec-1)-Round[maximizations,10^-(sigdec-1)],
{sigdec,{46,51,209}}]//N//Column


maxPnrm=Table[
Table[
<<<<<<< HEAD
{n,m,
SetPrecision[
Check[
NMaximize[
 {Abs[pnrm[n,m,z]],z>=-1,z<=1},
 {z,-1,1},
 PrecisionGoal->46,
 AccuracyGoal->\[Infinity],
 (* For WorkingPrecision\[Rule]103, all values converge
 except (39,1).  For WorkingPrecision\[Rule]104, many
 values fail to converge.  Don't ask. *)
 WorkingPrecision->If[n==39&&m==1,104,103]][[1]],
ToString[{n,m}]<>": error"],
46]},
=======
{n,m,N[maxP[n,m][[1]],46]},
>>>>>>> 543ea5a3
{m,0,n}],
{n,0,50}];
Map[Last,maxPnrm,{2}]//TableForm


decimalFloatLiteral[x_Real,exponentWidth_Integer]:=
 With[
  {m=MantissaExponent[x][[1]]*10,
   e=MantissaExponent[x][[2]]-1},
  StringJoin[
   StringRiffle[#,"'"]&/@
    {{#[[1]]},
     If[Length[#]>1,{"."},Nothing],
     If[Length[#]>1,StringPartition[#[[2]],UpTo[5]],Nothing],
     If[e!=0,"e"<>If[e>0,"+","-"]<>IntegerString[e,10,exponentWidth],Nothing]}&[
     StringSplit[ToString[m],"."]]]]


SetDirectory[NotebookDirectory[]]


Export[
"..\\numerics\\max_abs_normalized_associated_legendre_function.mathematica.h",
"
#pragma once

#include \"numerics/fixed_arrays.hpp\"

namespace principia {
namespace numerics {

// Global maxima over [-1, 1] of the absolute value of the normalized associated
// Legendre functions.
constexpr FixedLowerTriangularMatrix<double, "<>ToString[51]<>">
MaxAbsNormalizedAssociatedLegendreFunction{{{
"<>Flatten@Map[
With[
 {n=#[[1]],m=#[[2]],z=#[[3]]},
 "    /*"<>If[m==0,"n="<>StringPadLeft[ToString[n],2]<>", ","      "]<>"m="<>StringPadLeft[ToString[m],2]<>"*/"<>decimalFloatLiteral[z,1]<>",\n"]&,
maxPnrm,{2}]<>"}}};

}  // namespace numerics
}  // namespace principia
",
"text"]


Export[
"..\\numerics\\legendre_normalization_factor.mathematica.h",
"
#pragma once

#include \"numerics/fixed_arrays.hpp\"

namespace principia {
namespace numerics {

// Multiplying a normalized Cnm or Snm coefficient by this factor yields an
// unnormalized coefficient.  Dividing an unnormalized Cnm or Snm coefficient by
// this factor yields a normalized coefficient.
constexpr FixedLowerTriangularMatrix<double, "<>ToString[51]<>">
LegendreNormalizationFactor{{{
"<>Flatten[
 Table[
  Table[
   "    /*"<>If[m==0,"n="<>StringPadLeft[ToString[n],2]<>", ","      "]<>"m="<>StringPadLeft[ToString[m],2]<>"*/"<>
       decimalFloatLiteral[N[NormalizationFactor[n,m],46],2]<>",\n",
   {m,0,n}],
  {n,0,50}]]<>"}}};

}  // namespace numerics
}  // namespace principia
",
"text"]<|MERGE_RESOLUTION|>--- conflicted
+++ resolved
@@ -42,24 +42,7 @@
 
 maxPnrm=Table[
 Table[
-<<<<<<< HEAD
-{n,m,
-SetPrecision[
-Check[
-NMaximize[
- {Abs[pnrm[n,m,z]],z>=-1,z<=1},
- {z,-1,1},
- PrecisionGoal->46,
- AccuracyGoal->\[Infinity],
- (* For WorkingPrecision\[Rule]103, all values converge
- except (39,1).  For WorkingPrecision\[Rule]104, many
- values fail to converge.  Don't ask. *)
- WorkingPrecision->If[n==39&&m==1,104,103]][[1]],
-ToString[{n,m}]<>": error"],
-46]},
-=======
 {n,m,N[maxP[n,m][[1]],46]},
->>>>>>> 543ea5a3
 {m,0,n}],
 {n,0,50}];
 Map[Last,maxPnrm,{2}]//TableForm

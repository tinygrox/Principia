--- conflicted
+++ resolved
@@ -86,12 +86,9 @@
     <ClCompile Include="..\astronomy\standard_product_3.cpp">
       <Filter>Source Files</Filter>
     </ClCompile>
-<<<<<<< HEAD
-=======
     <ClCompile Include="..\physics\protector.cpp">
       <Filter>Source Files</Filter>
     </ClCompile>
->>>>>>> 6bc2570f
   </ItemGroup>
   <ItemGroup>
     <ClInclude Include="quantities.hpp">

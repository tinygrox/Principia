#pragma once

#include "physics/transforms.hpp"

#include "geometry/grassmann.hpp"
#include "geometry/named_quantities.hpp"
#include "glog/logging.h"

using principia::geometry::Bivector;
using principia::geometry::Displacement;

namespace principia {
namespace physics {

namespace {

// TODO(egg): Move this somewhere more appropriate, wrap it, etc.
struct Matrix {
  geometry::R3Element<double> row_x;
  geometry::R3Element<double> row_y;
  geometry::R3Element<double> row_z;

  template <typename Scalar>
  geometry::R3Element<Scalar> operator()(
      geometry::R3Element<Scalar> const& right) const {
    return {geometry::Dot(row_x, right),
            geometry::Dot(row_y, right),
            geometry::Dot(row_z, right)};
  }
};

Matrix FromColumns(geometry::R3Element<double> const& column_x,
                   geometry::R3Element<double> const& column_y,
                   geometry::R3Element<double> const& column_z) {
  return {{column_x.x, column_y.x, column_z.x},
          {column_x.y, column_y.y, column_z.y},
          {column_x.z, column_y.z, column_z.z}};
}

Matrix Transpose(Matrix const& m) {
  return FromColumns(m.row_x, m.row_y, m.row_z);
}

// Returns the rotation matrix that maps the standard basis to the basis of the
// barycentric frame.  |barycentre_degrees_of_freedom| must be a convex
// combination of the two other parameters.
template<typename Frame>
Matrix FromStandardBasisToBasisOfBarycentricFrame(
    DegreesOfFreedom<Frame> const& barycentre_degrees_of_freedom,
    DegreesOfFreedom<Frame> const& primary_degrees_of_freedom,
    DegreesOfFreedom<Frame> const& secondary_degrees_of_freedom) {
  Displacement<Frame> const reference_direction =
      primary_degrees_of_freedom.position -
      barycentre_degrees_of_freedom.position;
  Vector<double, Frame> const normalized_reference_direction =
      reference_direction / reference_direction.Norm();
  Velocity<Frame> const reference_coplanar =
      primary_degrees_of_freedom.velocity -
      barycentre_degrees_of_freedom.velocity;
  Vector<double, Frame> const normalized_reference_coplanar =
      reference_coplanar / reference_coplanar.Norm();
  // Modified Gram-Schmidt.
  Vector<double, Frame> const reference_normal =
      normalized_reference_coplanar -
          InnerProduct(normalized_reference_coplanar,
                       normalized_reference_direction) *
              normalized_reference_direction;
  // TODO(egg): should we normalize this?
  Bivector<double, Frame> const reference_binormal =
      Wedge(normalized_reference_direction, reference_normal);
  return FromColumns(normalized_reference_direction.coordinates(),
                     reference_normal.coordinates(),
                     reference_binormal.coordinates());
}

}  // namespace

template<typename FromFrame, typename ToFrame>
typename Trajectory<FromFrame>::TransformingIterator<ToFrame>
BodyCentredNonRotatingTransformingIterator(
    Trajectory<FromFrame> const& centre_trajectory,
    Trajectory<FromFrame> const* transformed_trajectory) {
  CHECK_NOTNULL(transformed_trajectory);
  typename Trajectory<FromFrame>::Transform<ToFrame> transform =
      [&centre_trajectory](
          Instant const& t,
          DegreesOfFreedom<FromFrame> const& from_degrees_of_freedom) ->
    DegreesOfFreedom<ToFrame> {
    DegreesOfFreedom<FromFrame> const& last_centre_degrees_of_freedom =
        centre_trajectory.last().degrees_of_freedom();
    // on_or_after() is Ln(N), but it doesn't matter unless the map gets very
    // big, in which case we'll have cache misses anyway.
    typename Trajectory<FromFrame>::NativeIterator const centre_it =
        centre_trajectory.on_or_after(t);
    CHECK_EQ(centre_it.time(), t)
        << "Time " << t << " not in centre trajectory";
    DegreesOfFreedom<FromFrame> const& centre_degrees_of_freedom =
        centre_it.degrees_of_freedom();
    return {from_degrees_of_freedom.position -
                centre_degrees_of_freedom.position +
                last_centre_degrees_of_freedom.position,
            from_degrees_of_freedom.velocity -
                centre_degrees_of_freedom.velocity};
  };
  return transformed_trajectory->first_with_transform(transform);
}

template<typename FromFrame, typename ToFrame>
typename Trajectory<FromFrame>::TransformingIterator<ToFrame>
BarycentricRotatingTransformingIterator(
    Trajectory<FromFrame> const& primary_trajectory,
    Trajectory<FromFrame> const& secondary_trajectory,
    Trajectory<FromFrame> const* transformed_trajectory) {
  CHECK_NOTNULL(transformed_trajectory);

  // Start by computing the matrix that transforms from the standard basis to
  // the last basis of the barycentric frame.  We pass it by copy to the lambda
  // so that it doesn't recompute it each time.
  DegreesOfFreedom<FromFrame> const& last_primary_degrees_of_freedom =
      primary_trajectory.last().degrees_of_freedom();
  DegreesOfFreedom<FromFrame> const& last_secondary_degrees_of_freedom =
      secondary_trajectory.last().degrees_of_freedom();
  DegreesOfFreedom<FromFrame> const last_barycentre =
      Barycentre<FromFrame, GravitationalParameter>(
          {last_primary_degrees_of_freedom,
           last_secondary_degrees_of_freedom},
          {primary_trajectory.body().gravitational_parameter(),
           secondary_trajectory.body().gravitational_parameter()});
  Matrix const from_standard_basis_to_basis_of_last_barycentric_frame =
      FromStandardBasisToBasisOfBarycentricFrame(
          last_barycentre,
          last_primary_degrees_of_freedom,
<<<<<<< HEAD
          last_secondary_degrees_of_freedom);
=======
          primary_trajectory.body().gravitational_parameter(),
          last_secondary_degrees_of_freedom,
          secondary_trajectory.body().gravitational_parameter());
  Matrix const& from_standard_basis_to_basis_of_last_barycentric_frame =
      last_matrix_and_barycentre.first;
  DegreesOfFreedom<ToFrame> const& last_barycentre =
      last_matrix_and_barycentre.second;
>>>>>>> 57ff8299

  typename Trajectory<FromFrame>::Transform<ToFrame> transform =
      [&primary_trajectory,
       &secondary_trajectory,
       from_standard_basis_to_basis_of_last_barycentric_frame,
       last_barycentre](
          Instant const& t,
          DegreesOfFreedom<FromFrame> const& from_degrees_of_freedom) ->
    DegreesOfFreedom<ToFrame> {
    // on_or_after() is Ln(N).
    typename Trajectory<FromFrame>::NativeIterator const primary_it =
        primary_trajectory.on_or_after(t);
    CHECK_EQ(primary_it.time(), t)
        << "Time " << t << " not in primary trajectory";
    typename Trajectory<FromFrame>::NativeIterator secondary_it =
        secondary_trajectory.on_or_after(t);
    CHECK_EQ(secondary_it.time(), t)
        << "Time " << t << " not in secondary trajectory";

    DegreesOfFreedom<FromFrame> const& primary_degrees_of_freedom =
        primary_it.degrees_of_freedom();
    DegreesOfFreedom<FromFrame> const& secondary_degrees_of_freedom =
        secondary_it.degrees_of_freedom();
    DegreesOfFreedom<FromFrame> const barycentre =
        Barycentre<FromFrame, GravitationalParameter>(
            {primary_degrees_of_freedom,
             secondary_degrees_of_freedom},
            {primary_trajectory.body().gravitational_parameter(),
             secondary_trajectory.body().gravitational_parameter()});
    Matrix const from_basis_of_barycentric_frame_to_standard_basis =
        Transpose(FromStandardBasisToBasisOfBarycentricFrame(
                      barycentre,
                      primary_degrees_of_freedom,
                      secondary_degrees_of_freedom));
    return {Displacement<ToFrame>(
                from_standard_basis_to_basis_of_last_barycentric_frame(
                    from_basis_of_barycentric_frame_to_standard_basis(
                        (from_degrees_of_freedom.position -
                            barycentre.position).coordinates()))) +
                last_barycentre.position,
            Velocity<ToFrame>(
                from_standard_basis_to_basis_of_last_barycentric_frame(
                    from_basis_of_barycentric_frame_to_standard_basis(
                        (from_degrees_of_freedom.velocity -
                            barycentre.velocity).coordinates())))};
  };
  return transformed_trajectory->first_with_transform(transform);
}

}  // namespace physics
}  // namespace principia<|MERGE_RESOLUTION|>--- conflicted
+++ resolved
@@ -69,7 +69,7 @@
   Bivector<double, Frame> const reference_binormal =
       Wedge(normalized_reference_direction, reference_normal);
   return FromColumns(normalized_reference_direction.coordinates(),
-                     reference_normal.coordinates(),
+                      reference_normal.coordinates(),
                      reference_binormal.coordinates());
 }
 
@@ -130,17 +130,7 @@
       FromStandardBasisToBasisOfBarycentricFrame(
           last_barycentre,
           last_primary_degrees_of_freedom,
-<<<<<<< HEAD
           last_secondary_degrees_of_freedom);
-=======
-          primary_trajectory.body().gravitational_parameter(),
-          last_secondary_degrees_of_freedom,
-          secondary_trajectory.body().gravitational_parameter());
-  Matrix const& from_standard_basis_to_basis_of_last_barycentric_frame =
-      last_matrix_and_barycentre.first;
-  DegreesOfFreedom<ToFrame> const& last_barycentre =
-      last_matrix_and_barycentre.second;
->>>>>>> 57ff8299
 
   typename Trajectory<FromFrame>::Transform<ToFrame> transform =
       [&primary_trajectory,
@@ -173,7 +163,7 @@
     Matrix const from_basis_of_barycentric_frame_to_standard_basis =
         Transpose(FromStandardBasisToBasisOfBarycentricFrame(
                       barycentre,
-                      primary_degrees_of_freedom,
+            primary_degrees_of_freedom,
                       secondary_degrees_of_freedom));
     return {Displacement<ToFrame>(
                 from_standard_basis_to_basis_of_last_barycentric_frame(

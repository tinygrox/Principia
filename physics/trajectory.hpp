#pragma once

#include <functional>
#include <list>
#include <map>
#include <memory>

#include "geometry/grassmann.hpp"
#include "physics/degrees_of_freedom.hpp"
#include "quantities/named_quantities.hpp"

using principia::geometry::Vector;
using principia::quantities::Acceleration;
using principia::quantities::Length;
using principia::quantities::Speed;
using principia::quantities::Time;

namespace principia {
namespace physics {

class Body;

template<typename Frame>
class Trajectory {
 public:
  // No transfer of ownership.  |body| must live longer than the trajectory as
  // the trajectory holds a reference to it.
  explicit Trajectory(Body const& body);
  ~Trajectory() = default;

  // These functions return the series of positions/velocities/times for the
  // trajectory of the body.  All three containers are guaranteed to have the
  // same size.  These functions are O(|depth| + |length|).
  std::map<Point<Time>, Point<Vector<Length, Frame>>> Positions() const;
  std::map<Point<Time>, Vector<Speed, Frame>> Velocities() const;
  std::list<Point<Time>> Times() const;

  // Return the most recent position/velocity/time.  These functions are O(1)
  // and dirt-cheap.
  Point<Vector<Length, Frame>> const& last_position() const;
  Vector<Speed, Frame> const& last_velocity() const;
  Point<Time> const& last_time() const;

  // Appends one point to the trajectory.
  void Append(Point<Time> const& time,
              DegreesOfFreedom<Frame> const& degrees_of_freedom);

  // Removes all data for times (strictly) greater than |time|, as well as all
  // child trajectories forked at times (strictly) greater than |time|.
  void ForgetAfter(Point<Time> const& time);

  // Removes all data for times less than or equal to |time|, as well as all
  // child trajectories forked at times less than or equal to |time|.  This
  // trajectory must be a root.
  void ForgetBefore(Point<Time> const& time);

  // Creates a new child trajectory forked at time |time|, and returns it.  The
  // child trajectory may be changed independently from the parent trajectory
  // for any time (strictly) greater than |time|.  The child trajectory is owned
  // by its parent trajectory.  Calling ForgetAfter or ForgetBefore on the
  // parent trajectory with an argument that causes the time |time| to be
  // removed deletes the child trajectory.  Deleting the parent trajectory
  // deletes all child trajectories.  |time| must be one of the times of the
  // current trajectory (as returned by Times()).  No transfer of ownership.
  Trajectory* Fork(Point<Time> const& time);

  // Returns true if this is a root trajectory.
  bool is_root() const;

  // Returns the root trajectory.
  Trajectory const* root() const;
  Trajectory* root();

  // Returns the fork time for a nonroot trajectory and null for a root
  // trajectory.
  Point<Time> const* fork_time() const;

  // The body to which this trajectory pertains.
  Body const& body() const;

  // This function represents the intrinsic acceleration of a body, irrespective
  // of any external field.  It can be due e.g., to an engine burn.
<<<<<<< HEAD
  typedef std::function<Vector<Acceleration, Frame>(Point<Time> const& time)>
      IntrinsicAcceleration;
=======
  using IntrinsicAcceleration =
      std::function<Vector<Acceleration, Frame>(Time const& time)>;
>>>>>>> 9a8515ae

  // Sets the intrinsic acceleration for the trajectory of a massless body.
  // For a nonroot trajectory the intrinsic acceleration only applies to times
  // (strictly) greater than |fork_time()|.  In other words, the function
  // |acceleration| is never called with times less than or equal to
  // |fork_time()|.  It may, however, be called with times beyond |last_time()|.
  // For a root trajectory the intrinsic acceleration applies to times greater
  // than or equal to the first time of the trajectory.  Again, it may apply
  // beyond |last_time()|.
  // It is an error to call this function for a trajectory that already has an
  // intrinsic acceleration, or for the trajectory of a massive body.
  void set_intrinsic_acceleration(IntrinsicAcceleration&& acceleration);

  // Removes any intrinsic acceleration for the trajectory.
  void clear_intrinsic_acceleration();

  // Returns true if this trajectory has an intrinsic acceleration.
  bool has_intrinsic_acceleration() const;

  // Computes the intrinsic acceleration for this trajectory at time |time|.  If
  // |has_intrinsic_acceleration()| return false, or if |time| is before the
  // |fork_time()| (or initial time) of this trajectory, the returned
  // acceleration is zero.
  Vector<Acceleration, Frame> evaluate_intrinsic_acceleration(
      Point<Time> const& time) const;

 private:
<<<<<<< HEAD
  typedef std::map<Point<Time>, DegreesOfFreedom<Frame>> Timeline;
=======
  using Timeline = std::map<Time, DegreesOfFreedom<Frame>>;
>>>>>>> 9a8515ae

  // A constructor for creating a child trajectory during forking.
  Trajectory(Body const& body,
             Trajectory* const parent,
             typename Timeline::iterator const& fork);

  template<typename Value>
  std::map<Point<Time>, Value> ApplyToDegreesOfFreedom(
      std::function<Value(DegreesOfFreedom<Frame> const&)> compute_value) const;

  Body const& body_;

  Trajectory* const parent_;  // Null for a root trajectory.

  // Null for a root trajectory.
  std::unique_ptr<typename Timeline::iterator> fork_;

  // There may be several forks starting from the same time, hence the multimap.
  // Child trajectories are owned.
  std::multimap<Point<Time>, std::unique_ptr<Trajectory>> children_;

  Timeline timeline_;

  std::unique_ptr<IntrinsicAcceleration> intrinsic_acceleration_;
};

}  // namespace physics
}  // namespace principia

#include "trajectory_body.hpp"<|MERGE_RESOLUTION|>--- conflicted
+++ resolved
@@ -80,13 +80,8 @@
 
   // This function represents the intrinsic acceleration of a body, irrespective
   // of any external field.  It can be due e.g., to an engine burn.
-<<<<<<< HEAD
-  typedef std::function<Vector<Acceleration, Frame>(Point<Time> const& time)>
-      IntrinsicAcceleration;
-=======
   using IntrinsicAcceleration =
-      std::function<Vector<Acceleration, Frame>(Time const& time)>;
->>>>>>> 9a8515ae
+      std::function<Vector<Acceleration, Frame>(Point<Time> const& time)>;
 
   // Sets the intrinsic acceleration for the trajectory of a massless body.
   // For a nonroot trajectory the intrinsic acceleration only applies to times
@@ -114,11 +109,7 @@
       Point<Time> const& time) const;
 
  private:
-<<<<<<< HEAD
-  typedef std::map<Point<Time>, DegreesOfFreedom<Frame>> Timeline;
-=======
-  using Timeline = std::map<Time, DegreesOfFreedom<Frame>>;
->>>>>>> 9a8515ae
+  using Timeline = std::map<Point<Time>, DegreesOfFreedom<Frame>>;
 
   // A constructor for creating a child trajectory during forking.
   Trajectory(Body const& body,

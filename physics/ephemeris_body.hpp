--- conflicted
+++ resolved
@@ -67,6 +67,7 @@
 
 constexpr Length pre_ἐρατοσθένης_default_ephemeris_fitting_tolerance =
     1 * Milli(Metre);
+constexpr Time max_time_between_checkpoints = 180 * Day;
 // Below this threshold detect a collision to prevent the integrator and the
 // downsampling from going postal.
 constexpr double mean_radius_tolerance = 0.9;
@@ -181,15 +182,15 @@
 
 template<typename Frame>
 template<typename ODE>
-Length Ephemeris<Frame>::ODEAdaptiveStepParameters<
-    ODE>::length_integration_tolerance() const {
+Length Ephemeris<Frame>::ODEAdaptiveStepParameters<ODE>::
+length_integration_tolerance() const {
   return length_integration_tolerance_;
 }
 
 template<typename Frame>
 template<typename ODE>
-Speed Ephemeris<Frame>::ODEAdaptiveStepParameters<
-    ODE>::speed_integration_tolerance() const {
+Speed Ephemeris<Frame>::ODEAdaptiveStepParameters<ODE>::
+speed_integration_tolerance() const {
   return speed_integration_tolerance_;
 }
 
@@ -203,16 +204,15 @@
 
 template<typename Frame>
 template<typename ODE>
-void Ephemeris<Frame>::ODEAdaptiveStepParameters<
-    ODE>::set_length_integration_tolerance(Length const&
-                                               length_integration_tolerance) {
+void Ephemeris<Frame>::ODEAdaptiveStepParameters<ODE>::
+set_length_integration_tolerance(Length const& length_integration_tolerance) {
   length_integration_tolerance_ = length_integration_tolerance;
 }
 
 template<typename Frame>
 template<typename ODE>
 void Ephemeris<Frame>::ODEAdaptiveStepParameters<ODE>::
-    set_speed_integration_tolerance(Speed const& speed_integration_tolerance) {
+set_speed_integration_tolerance(Speed const& speed_integration_tolerance) {
   speed_integration_tolerance_ = speed_integration_tolerance;
 }
 
@@ -269,7 +269,8 @@
 Ephemeris<Frame>::FixedStepParameters::FixedStepParameters(
     FixedStepSizeIntegrator<NewtonianMotionEquation> const& integrator,
     Time const& step)
-    : integrator_(&integrator), step_(step) {
+    : integrator_(&integrator),
+      step_(step) {
   CHECK_LT(Time(), step);
 }
 
@@ -305,9 +306,6 @@
     FixedStepParameters const& fixed_step_parameters)
     : accuracy_parameters_(accuracy_parameters),
       fixed_step_parameters_(fixed_step_parameters),
-<<<<<<< HEAD
-      guard_commander_(make_not_null_unique<GuardCommander>()) {
-=======
       checkpointer_(
           make_not_null_unique<Checkpointer<serialization::Ephemeris>>(
               /*reader=*/
@@ -318,19 +316,20 @@
               [this](not_null<serialization::Ephemeris*> const message) {
                 WriteToCheckpoint(message);
               })) {
->>>>>>> 5ae2d177
+      guard_commander_(make_not_null_unique<GuardCommander>()) {
   CHECK(!bodies.empty());
   CHECK_EQ(bodies.size(), initial_state.size());
 
   IntegrationProblem<NewtonianMotionEquation> problem;
-  problem.equation.compute_acceleration =
-      [this](Instant const& t,
-             std::vector<Position<Frame>> const& positions,
-             std::vector<Vector<Acceleration, Frame>>& accelerations) {
-        ComputeMassiveBodiesGravitationalAccelerations(
-            t, positions, accelerations);
-        return Status::OK;
-      };
+  problem.equation.compute_acceleration = [this](
+      Instant const& t,
+      std::vector<Position<Frame>> const& positions,
+      std::vector<Vector<Acceleration, Frame>>& accelerations) {
+    ComputeMassiveBodiesGravitationalAccelerations(t,
+                                                   positions,
+                                                   accelerations);
+    return Status::OK;
+  };
 
   typename NewtonianMotionEquation::SystemState& state = problem.initial_state;
   state.time = DoublePrecision<Instant>(initial_time);
@@ -343,10 +342,10 @@
     unowned_bodies_indices_.emplace(body.get(), i);
 
     auto const inserted = bodies_to_trajectories_.emplace(
-        body.get(),
-        std::make_unique<ContinuousTrajectory<Frame>>(
-            fixed_step_parameters_.step_,
-            accuracy_parameters_.fitting_tolerance_));
+                              body.get(),
+                              std::make_unique<ContinuousTrajectory<Frame>>(
+                                  fixed_step_parameters_.step_,
+                                  accuracy_parameters_.fitting_tolerance_));
     CHECK(inserted.second);
     ContinuousTrajectory<Frame>* const trajectory =
         inserted.first->second.get();
@@ -378,14 +377,14 @@
   absl::ReaderMutexLock l(&lock_);  // For locking checks.
   instance_ = fixed_step_parameters_.integrator_->NewInstance(
       problem,
-      /*append_state=*/
-      std::bind(&Ephemeris::AppendMassiveBodiesState, this, _1),
+      /*append_state=*/std::bind(
+          &Ephemeris::AppendMassiveBodiesState, this, _1),
       fixed_step_parameters_.step_);
 }
 
 template<typename Frame>
-std::vector<not_null<MassiveBody const*>> const& Ephemeris<Frame>::bodies()
-    const {
+std::vector<not_null<MassiveBody const*>> const&
+Ephemeris<Frame>::bodies() const {
   return unowned_bodies_;
 }
 
@@ -409,16 +408,7 @@
 template<typename Frame>
 Instant Ephemeris<Frame>::t_min() const {
   absl::ReaderMutexLock l(&lock_);
-<<<<<<< HEAD
   return t_min_locked();
-=======
-  Instant t_min = bodies_to_trajectories_.begin()->second->t_min();
-  for (auto const& pair : bodies_to_trajectories_) {
-    auto const& trajectory = pair.second;
-    t_min = std::max(t_min, trajectory->t_min());
-  }
-  return t_min;
->>>>>>> 5ae2d177
 }
 
 template<typename Frame>
@@ -445,7 +435,6 @@
 }
 
 template<typename Frame>
-<<<<<<< HEAD
 bool Ephemeris<Frame>::TryToForgetBefore(Instant const& t) {
   auto forget_before_t = [this, t]() {
     absl::MutexLock l(&lock_);
@@ -453,18 +442,10 @@
       ContinuousTrajectory<Frame>& trajectory = *pair.second;
       trajectory.ForgetBefore(t);
     }
+    checkpointer_->ForgetBefore(t);
   };
 
   return guard_commander_->RunWhenUnprotected(t, std::move(forget_before_t));
-=======
-void Ephemeris<Frame>::ForgetBefore(Instant const& t) {
-  absl::MutexLock l(&lock_);
-  for (auto& pair : bodies_to_trajectories_) {
-    ContinuousTrajectory<Frame>& trajectory = *pair.second;
-    trajectory.ForgetBefore(t);
-  }
-  checkpointer_->ForgetBefore(t);
->>>>>>> 5ae2d177
 }
 
 template<typename Frame>
@@ -509,20 +490,21 @@
           Instant const& t,
           std::vector<Position<Frame>> const& positions,
           std::vector<Vector<Acceleration, Frame>>& accelerations) {
-        Error const error = ComputeMasslessBodiesGravitationalAccelerations(
-            t, positions, accelerations);
-        // Add the intrinsic accelerations.
-        for (int i = 0; i < intrinsic_accelerations.size(); ++i) {
-          auto const intrinsic_acceleration = intrinsic_accelerations[i];
-          if (intrinsic_acceleration != nullptr) {
-            accelerations[i] += intrinsic_acceleration(t);
-          }
-        }
-        return error == Error::OK
-                   ? Status::OK
-                   : error == Error::CANCELLED ? Status::CANCELLED
-                                               : CollisionDetected();
-      };
+    Error const error =
+        ComputeMasslessBodiesGravitationalAccelerations(t,
+                                                        positions,
+                                                        accelerations);
+    // Add the intrinsic accelerations.
+    for (int i = 0; i < intrinsic_accelerations.size(); ++i) {
+      auto const intrinsic_acceleration = intrinsic_accelerations[i];
+      if (intrinsic_acceleration != nullptr) {
+        accelerations[i] += intrinsic_acceleration(t);
+      }
+    }
+    return error == Error::OK ? Status::OK :
+           error == Error::CANCELLED ? Status::CANCELLED :
+                    CollisionDetected();
+  };
 
   CHECK(!trajectories.empty());
   Instant const trajectory_last_time = (*trajectories.begin())->last().time();
@@ -556,29 +538,29 @@
     AdaptiveStepParameters const& parameters,
     std::int64_t const max_ephemeris_steps,
     bool const last_point_only) {
-  auto compute_acceleration =
-      [this, &intrinsic_acceleration](
-          Instant const& t,
-          std::vector<Position<Frame>> const& positions,
-          std::vector<Vector<Acceleration, Frame>>& accelerations) {
-        Error const error = ComputeMasslessBodiesGravitationalAccelerations(
-            t, positions, accelerations);
-        if (intrinsic_acceleration != nullptr) {
-          accelerations[0] += intrinsic_acceleration(t);
-        }
-        return error == Error::OK
-                   ? Status::OK
-                   : error == Error::CANCELLED ? Status::CANCELLED
-                                               : CollisionDetected();
-      };
+  auto compute_acceleration = [this, &intrinsic_acceleration](
+      Instant const& t,
+      std::vector<Position<Frame>> const& positions,
+      std::vector<Vector<Acceleration, Frame>>& accelerations) {
+    Error const error =
+        ComputeMasslessBodiesGravitationalAccelerations(t,
+                                                        positions,
+                                                        accelerations);
+    if (intrinsic_acceleration != nullptr) {
+      accelerations[0] += intrinsic_acceleration(t);
+    }
+    return error == Error::OK ? Status::OK :
+           error == Error::CANCELLED ? Status::CANCELLED :
+                    CollisionDetected();
+  };
 
   return FlowODEWithAdaptiveStep<NewtonianMotionEquation>(
-      std::move(compute_acceleration),
-      trajectory,
-      t,
-      parameters,
-      max_ephemeris_steps,
-      last_point_only);
+             std::move(compute_acceleration),
+             trajectory,
+             t,
+             parameters,
+             max_ephemeris_steps,
+             last_point_only);
 }
 
 template<typename Frame>
@@ -595,25 +577,26 @@
           std::vector<Position<Frame>> const& positions,
           std::vector<Velocity<Frame>> const& velocities,
           std::vector<Vector<Acceleration, Frame>>& accelerations) {
-        Error const error = ComputeMasslessBodiesGravitationalAccelerations(
-            t, positions, accelerations);
+        Error const error =
+            ComputeMasslessBodiesGravitationalAccelerations(t,
+                                                            positions,
+                                                            accelerations);
         if (intrinsic_acceleration != nullptr) {
           accelerations[0] +=
               intrinsic_acceleration(t, {positions[0], velocities[0]});
         }
-        return error == Error::OK
-                   ? Status::OK
-                   : error == Error::CANCELLED ? Status::CANCELLED
-                                               : CollisionDetected();
+        return error == Error::OK ? Status::OK :
+               error == Error::CANCELLED ? Status::CANCELLED :
+                        CollisionDetected();
       };
 
   return FlowODEWithAdaptiveStep<GeneralizedNewtonianMotionEquation>(
-      std::move(compute_acceleration),
-      trajectory,
-      t,
-      parameters,
-      max_ephemeris_steps,
-      last_point_only);
+             std::move(compute_acceleration),
+             trajectory,
+             t,
+             parameters,
+             max_ephemeris_steps,
+             last_point_only);
 }
 
 template<typename Frame>
@@ -646,7 +629,7 @@
   auto const it = trajectory->Find(t);
   DegreesOfFreedom<Frame> const& degrees_of_freedom = it.degrees_of_freedom();
   return ComputeGravitationalAccelerationOnMasslessBody(
-      degrees_of_freedom.position(), t);
+             degrees_of_freedom.position(), t);
 }
 
 template<typename Frame>
@@ -676,73 +659,56 @@
   if (body_is_oblate) {
     ComputeGravitationalAccelerationByMassiveBodyOnMassiveBodies<
         /*body1_is_oblate=*/true,
-        /*body2_is_oblate=*/true>(t,
-                                  /*body1=*/*body,
-                                  b1,
-                                  /*bodies2=*/bodies_,
-                                  /*b2_begin=*/0,
-                                  /*b2_end=*/b1,
-                                  positions,
-                                  accelerations,
-                                  geopotentials_);
+        /*body2_is_oblate=*/true>(
+        t,
+        /*body1=*/*body, b1,
+        /*bodies2=*/bodies_,
+        /*b2_begin=*/0, /*b2_end=*/b1,
+        positions, accelerations, geopotentials_);
     ComputeGravitationalAccelerationByMassiveBodyOnMassiveBodies<
         /*body1_is_oblate=*/true,
-        /*body2_is_oblate=*/true>(t,
-                                  /*body1=*/*body,
-                                  b1,
-                                  /*bodies2=*/bodies_,
-                                  /*b2_begin=*/b1 + 1,
-                                  /*b2_end=*/number_of_oblate_bodies_,
-                                  positions,
-                                  accelerations,
-                                  geopotentials_);
+        /*body2_is_oblate=*/true>(
+        t,
+        /*body1=*/*body, b1,
+        /*bodies2=*/bodies_,
+        /*b2_begin=*/b1 + 1, /*b2_end=*/number_of_oblate_bodies_,
+        positions, accelerations, geopotentials_);
     ComputeGravitationalAccelerationByMassiveBodyOnMassiveBodies<
         /*body1_is_oblate=*/true,
         /*body2_is_oblate=*/false>(
         t,
-        /*body1=*/*body,
-        b1,
+        /*body1=*/*body, b1,
         /*bodies2=*/bodies_,
         /*b2_begin=*/number_of_oblate_bodies_,
         /*b2_end=*/number_of_oblate_bodies_ + number_of_spherical_bodies_,
-        positions,
-        accelerations,
-        geopotentials_);
+        positions, accelerations, geopotentials_);
   } else {
     ComputeGravitationalAccelerationByMassiveBodyOnMassiveBodies<
         /*body1_is_oblate=*/false,
-        /*body2_is_oblate=*/true>(t,
-                                  /*body1=*/*body,
-                                  b1,
-                                  /*bodies2=*/bodies_,
-                                  /*b2_begin=*/0,
-                                  /*b2_end=*/number_of_oblate_bodies_,
-                                  positions,
-                                  accelerations,
-                                  geopotentials_);
-    ComputeGravitationalAccelerationByMassiveBodyOnMassiveBodies<
-        /*body1_is_oblate=*/false,
-        /*body2_is_oblate=*/false>(t,
-                                   /*body1=*/*body,
-                                   b1,
-                                   /*bodies2=*/bodies_,
-                                   /*b2_begin=*/number_of_oblate_bodies_,
-                                   /*b2_end=*/b1,
-                                   positions,
-                                   accelerations,
-                                   geopotentials_);
+        /*body2_is_oblate=*/true>(
+        t,
+        /*body1=*/*body, b1,
+        /*bodies2=*/bodies_,
+        /*b2_begin=*/0, /*b2_end=*/number_of_oblate_bodies_,
+        positions, accelerations, geopotentials_);
     ComputeGravitationalAccelerationByMassiveBodyOnMassiveBodies<
         /*body1_is_oblate=*/false,
         /*body2_is_oblate=*/false>(
         t,
-        /*body1=*/*body,
-        b1,
+        /*body1=*/*body, b1,
+        /*bodies2=*/bodies_,
+        /*b2_begin=*/number_of_oblate_bodies_,
+        /*b2_end=*/b1,
+        positions, accelerations, geopotentials_);
+    ComputeGravitationalAccelerationByMassiveBodyOnMassiveBodies<
+        /*body1_is_oblate=*/false,
+        /*body2_is_oblate=*/false>(
+        t,
+        /*body1=*/*body, b1,
         /*bodies2=*/bodies_,
         /*b2_begin=*/b1 + 1,
         /*b2_end=*/number_of_oblate_bodies_ + number_of_spherical_bodies_,
-        positions,
-        accelerations,
-        geopotentials_);
+        positions, accelerations, geopotentials_);
   }
 
   return accelerations[b1];
@@ -763,8 +729,8 @@
   // Computes the derivative of the squared distance between |body1| and |body2|
   // at time |t|.
   auto const evaluate_square_distance_derivative =
-      [body1_trajectory,
-       body2_trajectory](Instant const& t) -> Variation<Square<Length>> {
+      [body1_trajectory, body2_trajectory](
+          Instant const& t) -> Variation<Square<Length>> {
     DegreesOfFreedom<Frame> const body1_degrees_of_freedom =
         body1_trajectory->EvaluateDegreesOfFreedom(t);
     DegreesOfFreedom<Frame> const body2_degrees_of_freedom =
@@ -777,7 +743,8 @@
   std::optional<Instant> previous_time;
   std::optional<Variation<Square<Length>>> previous_squared_distance_derivative;
 
-  for (Instant time = t_min(); time <= t_max();
+  for (Instant time = t_min();
+       time <= t_max();
        time += fixed_step_parameters_.step()) {
     Variation<Square<Length>> const squared_distance_derivative =
         evaluate_square_distance_derivative(time);
@@ -789,8 +756,9 @@
       // The derivative of |squared_distance| changed sign.  Find its zero by
       // bisection, this is the time of the apsis.  Then compute the apsis and
       // append it to one of the output trajectories.
-      Instant const apsis_time =
-          Bisect(evaluate_square_distance_derivative, *previous_time, time);
+      Instant const apsis_time = Bisect(evaluate_square_distance_derivative,
+                                        *previous_time,
+                                        time);
       DegreesOfFreedom<Frame> const apsis1_degrees_of_freedom =
           body1_trajectory->EvaluateDegreesOfFreedom(apsis_time);
       DegreesOfFreedom<Frame> const apsis2_degrees_of_freedom =
@@ -843,10 +811,10 @@
   for (auto const& trajectory : trajectories_) {
     trajectory->WriteToMessage(message->add_trajectory());
   }
-  instance_->WriteToMessage(message->mutable_instance());
   fixed_step_parameters_.WriteToMessage(
       message->mutable_fixed_step_parameters());
-  accuracy_parameters_.WriteToMessage(message->mutable_accuracy_parameters());
+  accuracy_parameters_.WriteToMessage(
+      message->mutable_accuracy_parameters());
   LOG(INFO) << NAMED(message->SpaceUsed());
   LOG(INFO) << NAMED(message->ByteSize());
 }
@@ -855,10 +823,7 @@
 not_null<std::unique_ptr<Ephemeris<Frame>>> Ephemeris<Frame>::ReadFromMessage(
     serialization::Ephemeris const& message) {
   bool const is_pre_ἐρατοσθένης = !message.has_accuracy_parameters();
-<<<<<<< HEAD
-=======
   bool const is_pre_fatou = !message.has_checkpoint_time();
->>>>>>> 5ae2d177
 
   std::vector<not_null<std::unique_ptr<MassiveBody const>>> bodies;
   for (auto const& body : message.body()) {
@@ -880,34 +845,13 @@
       bodies.size(),
       DegreesOfFreedom<Frame>(Position<Frame>(), Velocity<Frame>()));
   Instant const initial_time;
-  auto ephemeris =
-      make_not_null_unique<Ephemeris<Frame>>(std::move(bodies),
-                                             initial_state,
-                                             initial_time,
-                                             accuracy_parameters,
-                                             fixed_step_parameters);
-
-<<<<<<< HEAD
-  NewtonianMotionEquation equation;
-  equation.compute_acceleration =
-      [ephemeris = ephemeris.get()](
-          Instant const& t,
-          std::vector<Position<Frame>> const& positions,
-          std::vector<Vector<Acceleration, Frame>>& accelerations) {
-        ephemeris->ComputeMassiveBodiesGravitationalAccelerations(
-            t, positions, accelerations);
-        return Status::OK;
-      };
-
-  ephemeris->instance_ = FixedStepSizeIntegrator<NewtonianMotionEquation>::
-      Instance::ReadFromMessage(
-          message.instance(),
-          equation,
-          /*append_state=*/
-          std::bind(&Ephemeris::AppendMassiveBodiesState, ephemeris.get(), _1));
-
-=======
->>>>>>> 5ae2d177
+  auto ephemeris = make_not_null_unique<Ephemeris<Frame>>(
+                       std::move(bodies),
+                       initial_state,
+                       initial_time,
+                       accuracy_parameters,
+                       fixed_step_parameters);
+
   int index = 0;
   ephemeris->bodies_to_trajectories_.clear();
   ephemeris->trajectories_.clear();
@@ -921,8 +865,6 @@
         body, std::move(deserialized_trajectory));
     ++index;
   }
-<<<<<<< HEAD
-=======
 
   Instant checkpoint_time;
   if (is_pre_fatou) {
@@ -935,7 +877,6 @@
   // The ephemeris will need to be prolonged as needed when deserializing the
   // plugin.
 
->>>>>>> 5ae2d177
   return ephemeris;
 }
 
@@ -960,19 +901,6 @@
     : accuracy_parameters_(pre_ἐρατοσθένης_default_ephemeris_fitting_tolerance,
                            /*geopotential_tolerance=*/0),
       fixed_step_parameters_(integrator, 1 * Second),
-<<<<<<< HEAD
-      guard_commander_(make_not_null_unique<GuardCommander>()) {}
-
-template<typename Frame>
-Instant Ephemeris<Frame>::t_min_locked() const {
-  lock_.AssertReaderHeld();
-  Instant t_min = bodies_to_trajectories_.begin()->second->t_min();
-  for (auto const& pair : bodies_to_trajectories_) {
-    auto const& trajectory = pair.second;
-    t_min = std::max(t_min, trajectory->t_min());
-  }
-  return t_min;
-=======
       checkpointer_(
           make_not_null_unique<Checkpointer<serialization::Ephemeris>>(
               /*reader=*/nullptr, /*writer=*/nullptr)) {}
@@ -1016,7 +944,6 @@
       trajectory->checkpointer().CreateUnconditionally(time);
     }
   }
->>>>>>> 5ae2d177
 }
 
 template<typename Frame>
@@ -1043,11 +970,8 @@
 
     ++index;
   }
-<<<<<<< HEAD
-=======
 
   CreateCheckpointIfNeeded(time);
->>>>>>> 5ae2d177
 }
 
 template<typename Frame>
@@ -1056,9 +980,10 @@
     std::vector<not_null<DiscreteTrajectory<Frame>*>> const& trajectories) {
   int index = 0;
   for (auto& trajectory : trajectories) {
-    trajectory->Append(state.time.value,
-                       DegreesOfFreedom<Frame>(state.positions[index].value,
-                                               state.velocities[index].value));
+    trajectory->Append(
+        state.time.value,
+        DegreesOfFreedom<Frame>(state.positions[index].value,
+                                state.velocities[index].value));
     ++index;
   }
 }
@@ -1110,18 +1035,28 @@
 
     if (body1_is_oblate || body2_is_oblate) {
       if (body1_is_oblate) {
-        Vector<Quotient<Acceleration, GravitationalParameter>, Frame> const
+        Vector<Quotient<Acceleration,
+                        GravitationalParameter>, Frame> const
             degree_2_zonal_effect1 =
                 geopotentials[b1].GeneralSphericalHarmonicsAcceleration(
-                    t, -Δq, Δq_norm, Δq², one_over_Δq³);
+                    t,
+                    -Δq,
+                    Δq_norm,
+                    Δq²,
+                    one_over_Δq³);
         acceleration_on_b1 -= μ2 * degree_2_zonal_effect1;
         acceleration_on_b2 += μ1 * degree_2_zonal_effect1;
       }
       if (body2_is_oblate) {
-        Vector<Quotient<Acceleration, GravitationalParameter>, Frame> const
+        Vector<Quotient<Acceleration,
+                        GravitationalParameter>, Frame> const
             degree_2_zonal_effect2 =
                 geopotentials[b2].GeneralSphericalHarmonicsAcceleration(
-                    t, Δq, Δq_norm, Δq², one_over_Δq³);
+                    t,
+                    Δq,
+                    Δq_norm,
+                    Δq²,
+                    one_over_Δq³);
         acceleration_on_b1 += μ2 * degree_2_zonal_effect2;
         acceleration_on_b2 -= μ1 * degree_2_zonal_effect2;
       }
@@ -1132,12 +1067,12 @@
 template<typename Frame>
 template<bool body1_is_oblate>
 Error Ephemeris<Frame>::
-    ComputeGravitationalAccelerationByMassiveBodyOnMasslessBodies(
-        Instant const& t,
-        MassiveBody const& body1,
-        std::size_t const b1,
-        std::vector<Position<Frame>> const& positions,
-        std::vector<Vector<Acceleration, Frame>>& accelerations) const {
+ComputeGravitationalAccelerationByMassiveBodyOnMasslessBodies(
+    Instant const& t,
+    MassiveBody const& body1,
+    std::size_t const b1,
+    std::vector<Position<Frame>> const& positions,
+    std::vector<Vector<Acceleration, Frame>>& accelerations) const {
   lock_.AssertReaderHeld();
   GravitationalParameter const& μ1 = body1.gravitational_parameter();
   auto const& trajectory1 = *trajectories_[b1];
@@ -1166,10 +1101,15 @@
     accelerations[b2] += Δq * μ1_over_Δq³;
 
     if (body1_is_oblate) {
-      Vector<Quotient<Acceleration, GravitationalParameter>, Frame> const
+      Vector<Quotient<Acceleration,
+                      GravitationalParameter>, Frame> const
           degree_2_zonal_effect1 =
               geopotentials_[b1].GeneralSphericalHarmonicsAcceleration(
-                  t, -Δq, Δq_norm, Δq², one_over_Δq³);
+                  t,
+                  -Δq,
+                  Δq_norm,
+                  Δq²,
+                  one_over_Δq³);
       accelerations[b2] += μ1 * degree_2_zonal_effect1;
     }
   }
@@ -1188,44 +1128,37 @@
     MassiveBody const& body1 = *bodies_[b1];
     ComputeGravitationalAccelerationByMassiveBodyOnMassiveBodies<
         /*body1_is_oblate=*/true,
-        /*body2_is_oblate=*/true>(t,
-                                  body1,
-                                  b1,
-                                  /*bodies2=*/bodies_,
-                                  /*b2_begin=*/b1 + 1,
-                                  /*b2_end=*/number_of_oblate_bodies_,
-                                  positions,
-                                  accelerations,
-                                  geopotentials_);
+        /*body2_is_oblate=*/true>(
+        t,
+        body1, b1,
+        /*bodies2=*/bodies_,
+        /*b2_begin=*/b1 + 1,
+        /*b2_end=*/number_of_oblate_bodies_,
+        positions, accelerations, geopotentials_);
     ComputeGravitationalAccelerationByMassiveBodyOnMassiveBodies<
         /*body1_is_oblate=*/true,
         /*body2_is_oblate=*/false>(
         t,
-        body1,
-        b1,
+        body1, b1,
         /*bodies2=*/bodies_,
         /*b2_begin=*/number_of_oblate_bodies_,
         /*b2_end=*/number_of_oblate_bodies_ + number_of_spherical_bodies_,
-        positions,
-        accelerations,
-        geopotentials_);
+        positions, accelerations, geopotentials_);
   }
   for (std::size_t b1 = number_of_oblate_bodies_;
-       b1 < number_of_oblate_bodies_ + number_of_spherical_bodies_;
+       b1 < number_of_oblate_bodies_ +
+            number_of_spherical_bodies_;
        ++b1) {
     MassiveBody const& body1 = *bodies_[b1];
     ComputeGravitationalAccelerationByMassiveBodyOnMassiveBodies<
         /*body1_is_oblate=*/false,
         /*body2_is_oblate=*/false>(
         t,
-        body1,
-        b1,
+        body1, b1,
         /*bodies2=*/bodies_,
         /*b2_begin=*/b1 + 1,
         /*b2_end=*/number_of_oblate_bodies_ + number_of_spherical_bodies_,
-        positions,
-        accelerations,
-        geopotentials_);
+        positions, accelerations, geopotentials_);
   }
 }
 
@@ -1243,14 +1176,23 @@
   for (std::size_t b1 = 0; b1 < number_of_oblate_bodies_; ++b1) {
     MassiveBody const& body1 = *bodies_[b1];
     error |= ComputeGravitationalAccelerationByMassiveBodyOnMasslessBodies<
-        /*body1_is_oblate=*/true>(t, body1, b1, positions, accelerations);
+                 /*body1_is_oblate=*/true>(
+                 t,
+                 body1, b1,
+                 positions,
+                 accelerations);
   }
   for (std::size_t b1 = number_of_oblate_bodies_;
-       b1 < number_of_oblate_bodies_ + number_of_spherical_bodies_;
+       b1 < number_of_oblate_bodies_ +
+            number_of_spherical_bodies_;
        ++b1) {
     MassiveBody const& body1 = *bodies_[b1];
     error |= ComputeGravitationalAccelerationByMassiveBodyOnMasslessBodies<
-        /*body1_is_oblate=*/false>(t, body1, b1, positions, accelerations);
+                 /*body1_is_oblate=*/false>(
+                 t,
+                 body1, b1,
+                 positions,
+                 accelerations);
   }
   return error;
 }
@@ -1269,8 +1211,8 @@
     return Status::OK;
   }
 
-  std::vector<not_null<DiscreteTrajectory<Frame>*>> const trajectories = {
-      trajectory};
+  std::vector<not_null<DiscreteTrajectory<Frame>*>> const trajectories =
+      {trajectory};
   // The |min| is here to prevent us from spending too much time computing the
   // ephemeris.  The |max| is here to ensure that we always try to integrate
   // forward.  We use |last_state_.time.value| because this is always finite,
@@ -1304,8 +1246,7 @@
       std::bind(&Ephemeris<Frame>::ToleranceToErrorRatio,
                 std::cref(parameters.length_integration_tolerance_),
                 std::cref(parameters.speed_integration_tolerance_),
-                _1,
-                _2);
+                _1, _2);
 
   typename AdaptiveStepSizeIntegrator<ODE>::AppendState append_state;
   typename ODE::SystemState last_state;
@@ -1318,8 +1259,11 @@
         &Ephemeris::AppendMasslessBodiesState, _1, std::cref(trajectories));
   }
 
-  auto const instance = parameters.integrator_->NewInstance(
-      problem, append_state, tolerance_to_error_ratio, integrator_parameters);
+  auto const instance =
+      parameters.integrator_->NewInstance(problem,
+                                          append_state,
+                                          tolerance_to_error_ratio,
+                                          integrator_parameters);
   auto status = instance->Solve(t_final);
 
   // We probably don't care if the vessel gets too close to the singularity, as
@@ -1357,10 +1301,12 @@
   Length max_length_error;
   Speed max_speed_error;
   for (auto const& position_error : error.position_error) {
-    max_length_error = std::max(max_length_error, position_error.Norm());
+    max_length_error = std::max(max_length_error,
+                                position_error.Norm());
   }
   for (auto const& velocity_error : error.velocity_error) {
-    max_speed_error = std::max(max_speed_error, velocity_error.Norm());
+    max_speed_error = std::max(max_speed_error,
+                               velocity_error.Norm());
   }
   return std::min(length_integration_tolerance / max_length_error,
                   speed_integration_tolerance / max_speed_error);

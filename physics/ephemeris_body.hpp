--- conflicted
+++ resolved
@@ -325,12 +325,8 @@
                   return left < right.instance->time().value;
                 });
   if (it != checkpoints_.end()) {
-    CHECK_LT(t, it->system_state.time.value);
-  }
-<<<<<<< HEAD
-=======
-  CHECK_LT(t, it->instance->time().value);
->>>>>>> f8f755ad
+    CHECK_LT(t, it->instance->time().value);
+  }
 
   for (auto& pair : bodies_to_trajectories_) {
     ContinuousTrajectory<Frame>& trajectory = *pair.second;

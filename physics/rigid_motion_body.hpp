﻿
#pragma once

#include "physics/rigid_motion.hpp"

#include "geometry/identity.hpp"
#include "geometry/linear_map.hpp"

namespace principia {
namespace physics {
namespace internal_rigid_motion {

using geometry::LinearMap;

template<typename FromFrame, typename ToFrame>
RigidMotion<FromFrame, ToFrame>::RigidMotion(
    RigidTransformation<FromFrame, ToFrame> const& rigid_transformation,
    AngularVelocity<FromFrame> const& angular_velocity_of_to_frame,
    Velocity<FromFrame> const& velocity_of_to_frame_origin)
    : rigid_transformation_(rigid_transformation),
      angular_velocity_of_to_frame_(angular_velocity_of_to_frame),
      velocity_of_to_frame_origin_(velocity_of_to_frame_origin) {}

template<typename FromFrame, typename ToFrame>
template<typename F, typename T, typename>
RigidMotion<FromFrame, ToFrame>::RigidMotion(
    RigidTransformation<FromFrame, ToFrame> const& rigid_transformation,
    AngularVelocity<ToFrame> const& angular_velocity_of_from_frame,
    Velocity<ToFrame> const& velocity_of_from_frame_origin)
    : RigidMotion(
          RigidMotion<ToFrame, FromFrame>(rigid_transformation.Inverse(),
                                          angular_velocity_of_from_frame,
                                          velocity_of_from_frame_origin)
              .Inverse()) {}

template<typename FromFrame, typename ToFrame>
RigidTransformation<FromFrame, ToFrame> const&
RigidMotion<FromFrame, ToFrame>::rigid_transformation() const {
  return rigid_transformation_;
}

template<typename FromFrame, typename ToFrame>
OrthogonalMap<FromFrame, ToFrame> const&
RigidMotion<FromFrame, ToFrame>::orthogonal_map() const {
  return rigid_transformation_.linear_map();
}

template<typename FromFrame, typename ToFrame>
AngularVelocity<FromFrame> const&
RigidMotion<FromFrame, ToFrame>::angular_velocity_of_to_frame() const {
  return angular_velocity_of_to_frame_;
}

template<typename FromFrame, typename ToFrame>
Velocity<FromFrame> const&
RigidMotion<FromFrame, ToFrame>::velocity_of_to_frame_origin() const {
  return velocity_of_to_frame_origin_;
}

template<typename FromFrame, typename ToFrame>
DegreesOfFreedom<ToFrame> RigidMotion<FromFrame, ToFrame>::operator()(
    DegreesOfFreedom<FromFrame> const& degrees_of_freedom) const {
  return {rigid_transformation_(degrees_of_freedom.position()),
          orthogonal_map()(
              degrees_of_freedom.velocity() - velocity_of_to_frame_origin_ -
              angular_velocity_of_to_frame_ *
                  (degrees_of_freedom.position() -
                   rigid_transformation_.Inverse()(ToFrame::origin)) /
                  Radian)};
}

template<typename FromFrame, typename ToFrame>
RigidMotion<ToFrame, FromFrame>
RigidMotion<FromFrame, ToFrame>::Inverse() const {
  return RigidMotion<ToFrame, FromFrame>(
      rigid_transformation_.Inverse(),
      -orthogonal_map()(angular_velocity_of_to_frame_),
      (*this)({FromFrame::origin, Velocity<FromFrame>()}).velocity());
}

template<typename FromFrame, typename ToFrame>
<<<<<<< HEAD
RigidMotion<FromFrame, ToFrame>
RigidMotion<FromFrame, ToFrame>::MakeNonRotatingMotion(
    DegreesOfFreedom<ToFrame> const& degrees_of_freedom) {
  return RigidMotion(RigidTransformation<FromFrame, ToFrame>(
                         FromFrame::origin,
                         degrees_of_freedom.position(),
                         geometry::Identity<FromFrame, ToFrame>().Forget()),
                     AngularVelocity<ToFrame>{},
                     degrees_of_freedom.velocity());
}

template<typename FromFrame, typename ToFrame>
void RigidMotion<FromFrame, ToFrame>::WriteToMessage(
    not_null<serialization::RigidMotion*> const message) const {
  rigid_transformation_.WriteToMessage(message->mutable_rigid_transformation());
  angular_velocity_of_to_frame_.WriteToMessage(
      message->mutable_angular_velocity_of_to_frame());
  velocity_of_to_frame_origin_.WriteToMessage(
      message->mutable_velocity_of_to_frame_origin());
}

template<typename FromFrame, typename ToFrame>
RigidMotion<FromFrame, ToFrame>
RigidMotion<FromFrame, ToFrame>::ReadFromMessage(
    serialization::RigidMotion const& message) {
  return RigidMotion(RigidTransformation<FromFrame, ToFrame>::ReadFromMessage(
                         message.rigid_transformation()),
                     AngularVelocity<FromFrame>::ReadFromMessage(
                         message.angular_velocity_of_to_frame()),
                     Velocity<FromFrame>::ReadFromMessage(
                         message.velocity_of_to_frame_origin()));
}

template<typename FromFrame, typename ToFrame>
template<typename>
=======
template<typename F, typename T, typename>
>>>>>>> e01a8d35
RigidMotion<FromFrame, ToFrame> RigidMotion<FromFrame, ToFrame>::Identity() {
  return RigidMotion(RigidTransformation<FromFrame, ToFrame>::Identity(),
                     AngularVelocity<FromFrame>{},
                     Velocity<FromFrame>{});
}

template<typename FromFrame, typename ThroughFrame, typename ToFrame>
RigidMotion<FromFrame, ToFrame> operator*(
    RigidMotion<ThroughFrame, ToFrame> const& left,
    RigidMotion<FromFrame, ThroughFrame> const& right) {
  return RigidMotion<FromFrame, ToFrame>(
      left.rigid_transformation() * right.rigid_transformation(),
      right.angular_velocity_of_to_frame_ +
          right.orthogonal_map().Inverse()(left.angular_velocity_of_to_frame_),
      right.Inverse()(left.Inverse()(
          {ToFrame::origin, Velocity<ToFrame>()})).velocity());
}

template<typename FromFrame, typename ToFrame>
AcceleratedRigidMotion<FromFrame, ToFrame>::AcceleratedRigidMotion(
    RigidMotion<FromFrame, ToFrame> const& rigid_motion,
    Variation<AngularVelocity<FromFrame>> const&
        angular_acceleration_of_to_frame,
    Vector<Acceleration, FromFrame> const& acceleration_of_to_frame_origin)
    : rigid_motion_(rigid_motion),
      angular_acceleration_of_to_frame_(angular_acceleration_of_to_frame),
      acceleration_of_to_frame_origin_(acceleration_of_to_frame_origin) {}

template<typename FromFrame, typename ToFrame>
RigidMotion<FromFrame, ToFrame> const&
AcceleratedRigidMotion<FromFrame, ToFrame>::rigid_motion() const {
  return rigid_motion_;
}
template<typename FromFrame, typename ToFrame>
Variation<AngularVelocity<FromFrame>> const&
AcceleratedRigidMotion<FromFrame, ToFrame>::angular_acceleration_of_to_frame()
    const {
  return angular_acceleration_of_to_frame_;
}
template<typename FromFrame, typename ToFrame>
Vector<Acceleration, FromFrame> const&
AcceleratedRigidMotion<FromFrame, ToFrame>::acceleration_of_to_frame_origin()
    const {
  return acceleration_of_to_frame_origin_;
}

}  // namespace internal_rigid_motion
}  // namespace physics
}  // namespace principia<|MERGE_RESOLUTION|>--- conflicted
+++ resolved
@@ -79,7 +79,6 @@
 }
 
 template<typename FromFrame, typename ToFrame>
-<<<<<<< HEAD
 RigidMotion<FromFrame, ToFrame>
 RigidMotion<FromFrame, ToFrame>::MakeNonRotatingMotion(
     DegreesOfFreedom<ToFrame> const& degrees_of_freedom) {
@@ -114,10 +113,7 @@
 }
 
 template<typename FromFrame, typename ToFrame>
-template<typename>
-=======
 template<typename F, typename T, typename>
->>>>>>> e01a8d35
 RigidMotion<FromFrame, ToFrame> RigidMotion<FromFrame, ToFrame>::Identity() {
   return RigidMotion(RigidTransformation<FromFrame, ToFrame>::Identity(),
                      AngularVelocity<FromFrame>{},

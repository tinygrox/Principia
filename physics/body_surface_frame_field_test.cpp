--- conflicted
+++ resolved
@@ -36,12 +36,8 @@
 
 class BodySurfaceFrameFieldTest : public ::testing::Test {
  protected:
-<<<<<<< HEAD
-  using TestFrame = Frame<enum class TestFrameTag>;
-=======
   using TestFrame = Frame<serialization::Frame::TestTag,
                               serialization::Frame::TEST>;
->>>>>>> 1f600866
 
   BodySurfaceFrameFieldTest()
       : body_(MassiveBody::Parameters(1 * Kilogram),

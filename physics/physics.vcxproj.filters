﻿<?xml version="1.0" encoding="utf-8"?>
<Project ToolsVersion="4.0" xmlns="http://schemas.microsoft.com/developer/msbuild/2003">
  <ItemGroup>
    <Filter Include="Source Files">
      <UniqueIdentifier>{4FC737F1-C7A5-4376-A066-2A32D752A2FF}</UniqueIdentifier>
      <Extensions>cpp;c;cc;cxx;def;odl;idl;hpj;bat;asm;asmx</Extensions>
    </Filter>
    <Filter Include="Header Files">
      <UniqueIdentifier>{93995380-89BD-4b04-88EB-625FBE52EBFB}</UniqueIdentifier>
      <Extensions>h;hh;hpp;hxx;hm;inl;inc;xsd</Extensions>
    </Filter>
    <Filter Include="Test Files">
      <UniqueIdentifier>{feb65cc8-26ba-485c-a9ad-2a62d4b5ef11}</UniqueIdentifier>
    </Filter>
  </ItemGroup>
  <ItemGroup>
    <ClInclude Include="body.hpp">
      <Filter>Header Files</Filter>
    </ClInclude>
    <ClInclude Include="degrees_of_freedom.hpp">
      <Filter>Header Files</Filter>
    </ClInclude>
    <ClInclude Include="degrees_of_freedom_body.hpp">
      <Filter>Source Files</Filter>
    </ClInclude>
    <ClInclude Include="massive_body.hpp">
      <Filter>Header Files</Filter>
    </ClInclude>
    <ClInclude Include="massless_body.hpp">
      <Filter>Header Files</Filter>
    </ClInclude>
    <ClInclude Include="oblate_body.hpp">
      <Filter>Header Files</Filter>
    </ClInclude>
    <ClInclude Include="massive_body_body.hpp">
      <Filter>Source Files</Filter>
    </ClInclude>
    <ClInclude Include="massless_body_body.hpp">
      <Filter>Source Files</Filter>
    </ClInclude>
    <ClInclude Include="oblate_body_body.hpp">
      <Filter>Source Files</Filter>
    </ClInclude>
    <ClInclude Include="body_body.hpp">
      <Filter>Source Files</Filter>
    </ClInclude>
    <ClInclude Include="frame_field.hpp">
      <Filter>Header Files</Filter>
    </ClInclude>
    <ClInclude Include="frame_field_body.hpp">
      <Filter>Source Files</Filter>
    </ClInclude>
    <ClInclude Include="continuous_trajectory.hpp">
      <Filter>Header Files</Filter>
    </ClInclude>
    <ClInclude Include="continuous_trajectory_body.hpp">
      <Filter>Source Files</Filter>
    </ClInclude>
    <ClInclude Include="ephemeris.hpp">
      <Filter>Header Files</Filter>
    </ClInclude>
    <ClInclude Include="ephemeris_body.hpp">
      <Filter>Source Files</Filter>
    </ClInclude>
    <ClInclude Include="mock_ephemeris.hpp">
      <Filter>Header Files</Filter>
    </ClInclude>
    <ClInclude Include="transforms.hpp">
      <Filter>Header Files</Filter>
    </ClInclude>
    <ClInclude Include="transforms_body.hpp">
      <Filter>Source Files</Filter>
    </ClInclude>
    <ClInclude Include="forkable.hpp">
      <Filter>Header Files</Filter>
    </ClInclude>
    <ClInclude Include="forkable_body.hpp">
      <Filter>Source Files</Filter>
    </ClInclude>
    <ClInclude Include="discrete_trajectory.hpp">
      <Filter>Header Files</Filter>
    </ClInclude>
    <ClInclude Include="discrete_trajectory_body.hpp">
      <Filter>Source Files</Filter>
    </ClInclude>
    <ClInclude Include="rotating_body.hpp">
      <Filter>Header Files</Filter>
    </ClInclude>
    <ClInclude Include="rotating_body_body.hpp">
      <Filter>Source Files</Filter>
    </ClInclude>
    <ClInclude Include="solar_system.hpp">
      <Filter>Header Files</Filter>
    </ClInclude>
    <ClInclude Include="solar_system_body.hpp">
      <Filter>Source Files</Filter>
    </ClInclude>
    <ClInclude Include="rigid_motion.hpp">
      <Filter>Header Files</Filter>
    </ClInclude>
    <ClInclude Include="dynamic_frame.hpp">
      <Filter>Header Files</Filter>
    </ClInclude>
    <ClInclude Include="rigid_motion_body.hpp">
      <Filter>Source Files</Filter>
    </ClInclude>
<<<<<<< HEAD
    <ClInclude Include="dynamic_frame_body.hpp">
=======
    <ClInclude Include="body_centered_non_rotating_dynamic_frame.hpp">
      <Filter>Header Files</Filter>
    </ClInclude>
    <ClInclude Include="body_centered_non_rotating_dynamic_frame_body.hpp">
>>>>>>> 99816e56
      <Filter>Source Files</Filter>
    </ClInclude>
  </ItemGroup>
  <ItemGroup>
    <ClCompile Include="degrees_of_freedom_test.cpp">
      <Filter>Test Files</Filter>
    </ClCompile>
    <ClCompile Include="body_test.cpp">
      <Filter>Test Files</Filter>
    </ClCompile>
    <ClCompile Include="continuous_trajectory_test.cpp">
      <Filter>Test Files</Filter>
    </ClCompile>
    <ClCompile Include="ephemeris_test.cpp">
      <Filter>Test Files</Filter>
    </ClCompile>
    <ClCompile Include="transforms_test.cpp">
      <Filter>Test Files</Filter>
    </ClCompile>
    <ClCompile Include="forkable_test.cpp">
      <Filter>Test Files</Filter>
    </ClCompile>
    <ClCompile Include="discrete_trajectory_test.cpp">
      <Filter>Test Files</Filter>
    </ClCompile>
    <ClCompile Include="solar_system_test.cpp">
      <Filter>Test Files</Filter>
    </ClCompile>
    <ClCompile Include="rigid_motion_test.cpp">
      <Filter>Test Files</Filter>
    </ClCompile>
<<<<<<< HEAD
    <ClCompile Include="dynamic_frame_test.cpp">
=======
    <ClCompile Include="body_centered_non_rotating_dynamic_frame_body_test.cpp">
>>>>>>> 99816e56
      <Filter>Test Files</Filter>
    </ClCompile>
  </ItemGroup>
</Project><|MERGE_RESOLUTION|>--- conflicted
+++ resolved
@@ -104,14 +104,13 @@
     <ClInclude Include="rigid_motion_body.hpp">
       <Filter>Source Files</Filter>
     </ClInclude>
-<<<<<<< HEAD
     <ClInclude Include="dynamic_frame_body.hpp">
-=======
+      <Filter>Source Files</Filter>
+    </ClInclude>
     <ClInclude Include="body_centered_non_rotating_dynamic_frame.hpp">
       <Filter>Header Files</Filter>
     </ClInclude>
     <ClInclude Include="body_centered_non_rotating_dynamic_frame_body.hpp">
->>>>>>> 99816e56
       <Filter>Source Files</Filter>
     </ClInclude>
   </ItemGroup>
@@ -143,11 +142,10 @@
     <ClCompile Include="rigid_motion_test.cpp">
       <Filter>Test Files</Filter>
     </ClCompile>
-<<<<<<< HEAD
     <ClCompile Include="dynamic_frame_test.cpp">
-=======
+      <Filter>Test Files</Filter>
+    </ClCompile>
     <ClCompile Include="body_centered_non_rotating_dynamic_frame_body_test.cpp">
->>>>>>> 99816e56
       <Filter>Test Files</Filter>
     </ClCompile>
   </ItemGroup>

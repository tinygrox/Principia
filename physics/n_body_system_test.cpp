--- conflicted
+++ resolved
@@ -394,16 +394,9 @@
         expected_velocity_error = 1E-6;
         break;
       case SolarSystem::kGanymede:
-<<<<<<< HEAD
         expected_position_error = 1E-8;
         expected_velocity_error = 1E-4;
-=======
-        // NOTE(egg): We have all Galilean moons, this probably comes from
-        // spherical harmonics.
-        expected_position_error = 1E-5;
-        expected_velocity_error = 1E-2;
         expected_angle_error = 0.28 * Degree;
->>>>>>> 5d6123dc
         break;
       case SolarSystem::kTitan:
         expected_position_error = 1E-5;
@@ -415,30 +408,18 @@
         expected_velocity_error = 1E-6;
         break;
       case SolarSystem::kIo:
-<<<<<<< HEAD
-        expected_position_error = 1E-6;
-        expected_velocity_error = 1E-3;
-=======
-        // NOTE(egg): Same as Ganymede.
-        expected_position_error = 1E-4;
-        expected_velocity_error = 1E-1;
+        expected_position_error = 1E-6;
+        expected_velocity_error = 1E-3;
         expected_angle_error = 7.6 * Degree;
->>>>>>> 5d6123dc
         break;
       case SolarSystem::kMoon:
         expected_position_error = 1E-7;
         expected_velocity_error = 1E-6;
         break;
       case SolarSystem::kEuropa:
-<<<<<<< HEAD
         expected_position_error = 1E-7;
         expected_velocity_error = 1E-3;
-=======
-        // NOTE(egg): Same as Ganymede.
-        expected_position_error = 1E-4;
-        expected_velocity_error = 1E-1;
         expected_angle_error = 1.4 * Degree;
->>>>>>> 5d6123dc
         break;
       case SolarSystem::kTriton:
         expected_position_error = 1E-7;

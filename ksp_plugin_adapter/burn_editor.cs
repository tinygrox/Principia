﻿using System;
using System.Collections.Generic;
using System.Linq;
using System.Text;

namespace principia {
namespace ksp_plugin_adapter {

class BurnEditor : ScalingRenderer {
  public BurnEditor(PrincipiaPluginAdapter adapter,
                    IntPtr plugin,
                    Vessel vessel,
                    double initial_time,
                    int index,
                    BurnEditor previous_burn) {
    adapter_ = adapter;
    plugin_ = plugin;
    vessel_ = vessel;
    index_ = index;
    Δv_tangent_ =
        new DifferentialSlider(label            : "Δv tangent",
                               unit             : "m / s",
                               log10_lower_rate : Log10ΔvLowerRate,
                               log10_upper_rate : Log10ΔvUpperRate,
                               text_colour      : XKCDColors.NeonYellow);
    Δv_normal_ =
        new DifferentialSlider(label            : "Δv normal",
                               unit             : "m / s",
                               log10_lower_rate : Log10ΔvLowerRate,
                               log10_upper_rate : Log10ΔvUpperRate,
                               text_colour      : XKCDColors.AquaBlue);
    Δv_binormal_ =
        new DifferentialSlider(label            : "Δv binormal",
                               unit             : "m / s",
                               log10_lower_rate : Log10ΔvLowerRate,
                               log10_upper_rate : Log10ΔvUpperRate,
                               text_colour      : XKCDColors.PurplePink);
    initial_time_ =
        new DifferentialSlider(
                label            : "t initial",
                unit             : null,
                log10_lower_rate : Log10TimeLowerRate,
                log10_upper_rate : Log10TimeUpperRate,
                min_value        : 0,
                max_value        : double.PositiveInfinity,
<<<<<<< HEAD
                formatter        : FormatInitialTime,
                parser           : TryParseInitialTime);
=======
                formatter        : value =>
                    FlightPlanner.FormatPositiveTimeSpan(
                        TimeSpan.FromSeconds(
                            value - (previous_burn?.final_time ??
                                     plugin_.FlightPlanGetInitialTime(
                                         vessel_.id.ToString())))));
>>>>>>> 72923f55
    initial_time_.value = initial_time;
    reference_frame_selector_ = new ReferenceFrameSelector(
                                    adapter_,
                                    ReferenceFrameChanged,
                                    "Manœuvring frame");
    reference_frame_selector_.Initialize(plugin_);
    reference_frame_selector_.SetFrameParameters(
        adapter_.plotting_frame_selector_.FrameParameters());
    ComputeEngineCharacteristics();
  }

  // Renders the |BurnEditor|.  Returns true if and only if the settings were
  // changed.
  public bool Render(bool enabled) {
    bool changed = false;
    using (new UnityEngine.GUILayout.VerticalScope()) {
      var warning_style =
          new UnityEngine.GUIStyle(UnityEngine.GUI.skin.textArea);
      warning_style.normal.textColor = XKCDColors.Orange;
      // When we are first rendered, the |initial_mass_in_tonnes_| will just have
      // been set.  If we have fallen back to instant impulse, we should use this
      // mass to set the thrust.
      if (first_time_rendering) {
        first_time_rendering = false;
        changed = true;
        engine_warning_ = "";
        ComputeEngineCharacteristics();
      }
      if (enabled) {
        using (new UnityEngine.GUILayout.HorizontalScope()) {
          if (UnityEngine.GUILayout.Button("Active Engines")) {
            engine_warning_ = "";
            ComputeEngineCharacteristics();
            changed = true;
          } else if (UnityEngine.GUILayout.Button("Active RCS")) {
            engine_warning_ = "";
            ComputeRCSCharacteristics();
            changed = true;
          } else if (UnityEngine.GUILayout.Button("Instant Impulse")) {
            engine_warning_ = "";
            UseTheForceLuke();
            changed = true;
          }
        }
        UnityEngine.GUILayout.TextArea(engine_warning_, warning_style);
        reference_frame_selector_.RenderButton();
      } else {
        reference_frame_selector_.Hide();
      }
      string frame_warning = "";
      if (!reference_frame_selector_.FrameParameters().Equals(
              adapter_.plotting_frame_selector_.FrameParameters())) {
        frame_warning = "Manœuvre frame differs from plotting frame";
      }
      UnityEngine.GUILayout.TextArea(frame_warning, warning_style);
      if (is_inertially_fixed_ !=
          UnityEngine.GUILayout.Toggle(is_inertially_fixed_,
                                       "Inertially fixed")) {
        changed = true;
        is_inertially_fixed_ = !is_inertially_fixed_;
      }
      changed |= Δv_tangent_.Render(enabled);
      changed |= Δv_normal_.Render(enabled);
      changed |= Δv_binormal_.Render(enabled);
      changed |= initial_time_.Render(enabled);
      UnityEngine.GUILayout.Label(
          index_ == 0 ? "Time base: start of flight plan"
                      : $"Time base: end of manœuvre #{index_}",
          style : new UnityEngine.GUIStyle(UnityEngine.GUI.skin.label){
              alignment = UnityEngine.TextAnchor.UpperLeft});
      changed |= changed_reference_frame_;
      using (new UnityEngine.GUILayout.HorizontalScope()) {
        UnityEngine.GUILayout.Label(
            "Manœuvre Δv : " + Δv().ToString("0.000") + " m/s",
            GUILayoutWidth(8));
        UnityEngine.GUILayout.Label("Duration : " + duration_.ToString("0.0") +
                                    " s");
      }
      changed_reference_frame_ = false;
    }
    return changed && enabled;
  }

  public double Δv() {
    return new Vector3d{x = Δv_tangent_.value,
                        y = Δv_normal_.value,
                        z = Δv_binormal_.value}.magnitude;
  }

  public void Reset(NavigationManoeuvre manoeuvre) {
    Burn burn = manoeuvre.burn;
    Δv_tangent_.value = burn.delta_v.x;
    Δv_normal_.value = burn.delta_v.y;
    Δv_binormal_.value = burn.delta_v.z;
    initial_time_.value = burn.initial_time;
    reference_frame_selector_.SetFrameParameters(burn.frame);
    is_inertially_fixed_ = burn.is_inertially_fixed;
    duration_ = manoeuvre.duration;
    initial_mass_in_tonnes_ = manoeuvre.initial_mass_in_tonnes;
  }

  public Burn Burn() {
    return new Burn{
        thrust_in_kilonewtons = thrust_in_kilonewtons_,
        specific_impulse_in_seconds_g0 = specific_impulse_in_seconds_g0_,
        frame = reference_frame_selector_.FrameParameters(),
        initial_time = initial_time_.value,
        delta_v = new XYZ{x = Δv_tangent_.value,
                          y = Δv_normal_.value,
                          z = Δv_binormal_.value},
        is_inertially_fixed = is_inertially_fixed_};
  }

  public void ReferenceFrameChanged(NavigationFrameParameters parameters) {
    changed_reference_frame_ = true;
  }

  public void Close() {
    reference_frame_selector_.DisposeWindow();
  }

  private void ComputeEngineCharacteristics() {
    ModuleEngines[] active_engines =
        (from part in vessel_.parts
         select (from PartModule module in part.Modules
                 where module is ModuleEngines &&
                       (module as ModuleEngines).EngineIgnited
                 select module as ModuleEngines)).SelectMany(x => x).ToArray();
    Vector3d reference_direction = vessel_.ReferenceTransform.up;
    double[] thrusts =
        (from engine in active_engines
         select engine.maxThrust *
             (from transform in engine.thrustTransforms
              select Math.Max(0,
                              Vector3d.Dot(reference_direction,
                                           -transform.forward))).Average()).
            ToArray();
    thrust_in_kilonewtons_ = thrusts.Sum();

    // This would use zip if we had 4.0 or later.  We loop for now.
    double Σ_f_over_i_sp = 0;
    for (int i = 0; i < active_engines.Count(); ++i) {
      Σ_f_over_i_sp +=
          thrusts[i] / active_engines[i].atmosphereCurve.Evaluate(0);
    }
    specific_impulse_in_seconds_g0_ = thrust_in_kilonewtons_ / Σ_f_over_i_sp;

    // If there are no engines, fall back onto RCS.
    if (thrust_in_kilonewtons_ == 0) {
      engine_warning_ += "No active engines, falling back to RCS. ";
      ComputeRCSCharacteristics();
    }
  }

  private void ComputeRCSCharacteristics() {
    ModuleRCS[] active_rcs =
        (from part in vessel_.parts
         select (from PartModule module in part.Modules
                 where module is ModuleRCS &&
                       (module as ModuleRCS).rcsEnabled
                 select module as ModuleRCS)).SelectMany(x => x).ToArray();
    Vector3d reference_direction = vessel_.ReferenceTransform.up;
    // NOTE(egg): NathanKell informs me that in >= 1.0.5, RCS has a useZaxis
    // property, that controls whether they thrust -up or -forward.  The madness
    // keeps piling up.
    double[] thrusts =
        (from engine in active_rcs
         select engine.thrusterPower *
             (from transform in engine.thrusterTransforms
              select Math.Max(0,
                              Vector3d.Dot(reference_direction,
                                           -transform.up))).Average()).
            ToArray();
    thrust_in_kilonewtons_ = thrusts.Sum();

    // This would use zip if we had 4.0 or later.  We loop for now.
    double Σ_f_over_i_sp = 0;
    for (int i = 0; i < active_rcs.Count(); ++i) {
      Σ_f_over_i_sp +=
          thrusts[i] / active_rcs[i].atmosphereCurve.Evaluate(0);
    }
    specific_impulse_in_seconds_g0_ = thrust_in_kilonewtons_ / Σ_f_over_i_sp;

    // If RCS provides no thrust, model a virtually instant burn.
    if (thrust_in_kilonewtons_ == 0) {
      engine_warning_ += "No active RCS, modeling as instant burn. ";
      UseTheForceLuke();
    }
  }

  private void UseTheForceLuke() {
    // The burn can last at most (9.80665 / scale) s.
    const double scale = 1;
    // This, together with |scale = 1|, ensures that, when |initial_time| is
    // less than 2 ** 32 s, |Δv(initial_time + duration)| does not overflow if
    // Δv is less than 100 km/s, and that |initial_time + duration| does not
    // fully cancel if Δv is more than 1 mm/s.
    // TODO(egg): Before the C* release, add a persisted flag to indicate to the
    // user that we are not using the craft's engines (we can also use that
    // flag to remember whether the burn was created for active engines or
    // active RCS).
    const double range = 1000;
    thrust_in_kilonewtons_ = initial_mass_in_tonnes_ * range * scale;
    specific_impulse_in_seconds_g0_ = range;
  }

<<<<<<< HEAD
  internal string FormatInitialTime(double value) {
    return FlightPlanner.FormatTimeSpan(
        TimeSpan.FromSeconds(Planetarium.GetUniversalTime() - value));
  }

  internal bool TryParseInitialTime(string str, out double value) {
    value = 0;
    TimeSpan ts;
    if (!FlightPlanner.TryParseTimeSpan(str, out ts)) {
      return false;
    }
    value = Planetarium.GetUniversalTime() - ts.TotalSeconds;
    return true;
  }
=======
  private double final_time => initial_time_.value + duration_;
>>>>>>> 72923f55

  private bool is_inertially_fixed_;
  private DifferentialSlider Δv_tangent_;
  private DifferentialSlider Δv_normal_;
  private DifferentialSlider Δv_binormal_;
  private DifferentialSlider initial_time_;
  private ReferenceFrameSelector reference_frame_selector_;
  private double thrust_in_kilonewtons_;
  private double specific_impulse_in_seconds_g0_;
  private double duration_;
  private double initial_mass_in_tonnes_;

  private bool first_time_rendering = true;

  private const double Log10ΔvLowerRate = -3.0;
  private const double Log10ΔvUpperRate = 3.5;
  private const double Log10TimeLowerRate = 0.0;
  private const double Log10TimeUpperRate = 7.0;

  // Not owned.
  private readonly IntPtr plugin_;
  private readonly Vessel vessel_;
  private readonly int index_;
  private readonly PrincipiaPluginAdapter adapter_;

  private bool changed_reference_frame_ = false;
  private string engine_warning_ = "";
}

}  // namespace ksp_plugin_adapter
}  // namespace principia<|MERGE_RESOLUTION|>--- conflicted
+++ resolved
@@ -43,17 +43,8 @@
                 log10_upper_rate : Log10TimeUpperRate,
                 min_value        : 0,
                 max_value        : double.PositiveInfinity,
-<<<<<<< HEAD
                 formatter        : FormatInitialTime,
                 parser           : TryParseInitialTime);
-=======
-                formatter        : value =>
-                    FlightPlanner.FormatPositiveTimeSpan(
-                        TimeSpan.FromSeconds(
-                            value - (previous_burn?.final_time ??
-                                     plugin_.FlightPlanGetInitialTime(
-                                         vessel_.id.ToString())))));
->>>>>>> 72923f55
     initial_time_.value = initial_time;
     reference_frame_selector_ = new ReferenceFrameSelector(
                                     adapter_,
@@ -260,8 +251,12 @@
     specific_impulse_in_seconds_g0_ = range;
   }
 
-<<<<<<< HEAD
   internal string FormatInitialTime(double value) {
+        FlightPlanner.FormatPositiveTimeSpan(
+                        TimeSpan.FromSeconds(
+                            value - (previous_burn?.final_time ??
+                                     plugin_.FlightPlanGetInitialTime(
+                                         vessel_.id.ToString()))))
     return FlightPlanner.FormatTimeSpan(
         TimeSpan.FromSeconds(Planetarium.GetUniversalTime() - value));
   }
@@ -275,9 +270,8 @@
     value = Planetarium.GetUniversalTime() - ts.TotalSeconds;
     return true;
   }
-=======
+
   private double final_time => initial_time_.value + duration_;
->>>>>>> 72923f55
 
   private bool is_inertially_fixed_;
   private DifferentialSlider Δv_tangent_;

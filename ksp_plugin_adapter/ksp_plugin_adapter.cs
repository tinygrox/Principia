--- conflicted
+++ resolved
@@ -64,14 +64,9 @@
       {1 << 4, 1 << 5, 1 << 6, 1 << 7, 1 << 8, 1 << 9, 1 << 10, 1 << 11,
        1 << 12, 1 << 13, 1 << 14, 1 << 15, 1 << 16, 1 << 17, 1 << 18, 1 << 19,
        1 << 20, 1 << 21, 1 << 22};
-<<<<<<< HEAD
-  [KSPField(isPersistant = true)]
-  private int prediction_step_index_ = 5;
-  private double[] prediction_lengths_ =
-=======
+  [KSPField(isPersistant = true)]
   private int prediction_step_index_ = 1;
   private readonly double[] prediction_lengths_ =
->>>>>>> 81a53d41
       {1 << 10, 1 << 11, 1 << 12, 1 << 13, 1 << 14, 1 << 15, 1 << 16, 1 << 17,
        1 << 18, 1 << 19, 1 << 20, 1 << 21, 1 << 22, 1 << 23, 1 << 24, 1 << 25,
        1 << 26, 1 << 27, 1 << 28};
